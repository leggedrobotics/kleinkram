services:
    main:
        image: rslethz/grandtour-datasets:api-server-latest
        container_name: API
        build:
            context: .
            dockerfile: backend/Dockerfile
        volumes:
            - ./backend:/usr/src/app/backend
            - ./common:/usr/src/app/common
            - /usr/src/app/node_modules
        ports:
            - 127.0.0.1:${SERVER_PORT}:${SERVER_PORT}
        env_file:
            - .env
        networks:
            - webnet
            - privatenet
        depends_on:
            - database

    database:
        image: postgres:13
        container_name: postgres_db
        ports:
            - '5432:5432'
        networks:
            - privatenet
        environment:
            POSTGRES_DB: ${DB_DATABASE}
            POSTGRES_USER: ${DB_USER}
            POSTGRES_PASSWORD: ${DB_PASSWORD}
        volumes:
            - db_data:/var/lib/postgresql/data

    minio:
        image: minio/minio
        volumes:
            - minio_data:/data
        environment:
            MINIO_ROOT_USER: ${MINIO_USER}
            MINIO_ROOT_PASSWORD: ${MINIO_PASSWORD}
        entrypoint: sh
        # initialize buckets (see https://github.com/minio/minio/issues/4769#issuecomment-331033735)
        # and add service worker access key after startup of the minio server
        command: >
            -c "mkdir -p /data/${MINIO_BAG_BUCKET_NAME} &&
            mkdir -p /data/${MINIO_MCAP_BUCKET_NAME} && 
            /usr/bin/minio server --console-address ':9001' /data & 
            sleep 10 &&
            mc alias set myminio http://minio:9000 ${MINIO_USER} ${MINIO_PASSWORD} &&
            mc admin user svcacct add --access-key '${MINIO_ACCESS_KEY}' --secret-key '${MINIO_SECRET_KEY}' myminio ${MINIO_USER} || true &&
            echo 'minio is ready' &&
            sleep infinity"
        ports:
            - '127.0.0.1:9000:9000'
            - '127.0.0.1:9001:9001'
        networks:
            - webnet
            - privatenet

    frontend:
        image: rslethz/grandtour-datasets:vuejs_frontend-latest
        build:
            context: .
            dockerfile: ./frontend/dev.Dockerfile
            args:
                - QUASAR_ENDPOINT=${QUASAR_ENDPOINT}
        container_name: vuejs_frontend
        ports:
            - '8003:8003'

        env_file:
            - .env

        develop:
            watch:
                - action: sync
                  path: ./frontend
                  target: /app

        networks:
            - webnet

    redis:
        image: redis:latest
        ports:
            - '6379:6379'
        networks:
            - privatenet

    bullconsumer:
        image: rslethz/grandtour-datasets:bull-consumer-latest
        container_name: bullconsumer
        build:
            context: .
            dockerfile: queueConsumer/Dockerfile
        volumes:
            - ./queueConsumer:/usr/src/queueConsumer
            - ./common:/usr/src/common
            - /usr/src/queueConsumer/node_modules
            - /usr/src/queueConsumer/dist
            # mount docker socket to access docker from within the container
            - /var/mission/docker.sock:/var/mission/docker.sock
        develop:
            watch:
<<<<<<< HEAD
                - action: sync
=======
                - action: rebuild
>>>>>>> 9026862a
                  path: ./queueConsumer
                  target: /usr/src/queueConsumer
                  ignore:
                    - node_modules/
                    - dist/
        env_file:
            - .env
        networks:
            - privatenet
        depends_on:
            - database
            - loki

    prometheus:
        image: prom/prometheus
        volumes:
            - ./observability/prometheus/prometheus.yml:/etc/prometheus/prometheus.yml
            - logging-prometheus-storage:/prometheus
        command:
            - '--config.file=/etc/prometheus/prometheus.yml'
            - '--storage.tsdb.path=/prometheus'
        ports:
            - '9090:9090'
        networks:
            - privatenet
            - webnet

    tempo:
        user: '0:0'
        image: grafana/tempo:latest
        command: ['-config.file=/etc/tempo/tempo.yml']
        volumes:
            - ./observability/tempo/tempo.yml:/etc/tempo/tempo.yml
            - logging-tempo-data:/tmp/tempo
        ports:
            - '3200' # tempo
            - '4317' # otlp grpc
            - '4318' # otlp http
        networks:
            - privatenet
            - webnet

    loki:
        image: grafana/loki
        container_name: loki
        ports:
            - '3100:3100'
        command:
            - --config.file=/mnt/config/loki-config.yml
        volumes:
            - ./observability/loki/loki-config.yml:/mnt/config/loki-config.yml:ro
        networks:
            - privatenet
            - webnet

    grafana:
        image: grafana/grafana
        volumes:
            - logging-grafana-storage:/var/lib/grafana
            - ./observability/grafana/provisioning:/etc/grafana/provisioning

        environment:
            - GF_LOG_LEVEL=critical
        ports:
            - '9050:3000' # localhost:9050 for accessing grafana
        networks:
            - privatenet
            - webnet

    docs:
        build:
            context: docs/.
            dockerfile: local-dev.Dockerfile
        ports:
            - "4000:4000"
        volumes:
            - ./docs:/app/src
            - vitepress_dist:/app/src/.vitepress/dist
            - node_modules:/app/src/node_modules

volumes:
    db_data:
    minio_data:
    logging-prometheus-storage:
    logging-grafana-storage:
    logging-tempo-data:
    vitepress_dist:
    node_modules:

networks:
    webnet:
    privatenet:<|MERGE_RESOLUTION|>--- conflicted
+++ resolved
@@ -104,11 +104,7 @@
             - /var/mission/docker.sock:/var/mission/docker.sock
         develop:
             watch:
-<<<<<<< HEAD
                 - action: sync
-=======
-                - action: rebuild
->>>>>>> 9026862a
                   path: ./queueConsumer
                   target: /usr/src/queueConsumer
                   ignore:
