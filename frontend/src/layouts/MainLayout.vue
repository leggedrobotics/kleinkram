--- conflicted
+++ resolved
@@ -74,25 +74,6 @@
           >
             Run analysis
           </q-btn>
-          <q-space/>
-          <q-btn
-            v-if="!loggedIn"
-            icon="login"
-            flat
-            no-caps
-            no-wrap
-            class="q-ml-xs"
-            @click="login"
-          >Login
-          </q-btn>
-          <q-btn
-            v-else
-            icon="logout"
-            flat
-            no-caps
-            no-wrap
-            class="q-ml-xs"
-            @click="logout()">Logout</q-btn>
         </q-toolbar>
       </div>
     </q-header>
@@ -109,17 +90,10 @@
 
 <script setup lang="ts">
 import ROUTES from 'src/router/routes';
-<<<<<<< HEAD
 import {inject} from 'vue';
 import RouterService from 'src/services/routerService';
 import ENV from 'src/env';
 
-=======
-import {inject, onMounted, ref} from 'vue';
-import RouterService from 'src/services/routerService';
-import ENV from 'src/env';
-import {isLoggedIn, loggedIn, logout} from 'src/services/auth';
->>>>>>> 35949f5e
 const $routerService: RouterService | undefined = inject('$routerService');
 
 function goHome(): void {
@@ -135,21 +109,18 @@
   void $routerService?.routeTo(ROUTES.UPLOAD);
 }
 
-<<<<<<< HEAD
+function login(): void {
+  window.location.href = `${ENV.ENDPOINT}/auth/google`;
+
+}
+
 function goAnalysis(): void {
   console.log('goAnalysis');
   void $routerService?.routeTo(ROUTES.ANALYSIS);
 }
 
-=======
-function login(): void {
-  window.location.href = `${ENV.ENDPOINT}/auth/google`;
-
-}
-
 loggedIn.value = isLoggedIn();
 
->>>>>>> 35949f5e
 </script>
 <style>
 .fixed-bottom {
