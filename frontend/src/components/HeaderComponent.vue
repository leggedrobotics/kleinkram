--- conflicted
+++ resolved
@@ -27,21 +27,12 @@
 
       <q-tabs v-show="$q.screen.gt.sm" inline-label>
         <q-route-tab
-<<<<<<< HEAD
-          no-caps
-          v-for="item in main_menu"
-          :key="item.title"
-          :label="item.title"
-          :to="item.to"
-          :icon="item.icon"
-=======
             no-caps
             v-for="item in main_menu"
             :key="item.title"
             :label="item.title"
             :to="item.to"
             :icon="item.icon"
->>>>>>> bce427ca
         />
       </q-tabs>
 
