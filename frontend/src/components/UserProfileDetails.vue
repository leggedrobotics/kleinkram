--- conflicted
+++ resolved
@@ -120,15 +120,11 @@
 
 const defaultGroup = data?.accessGroups.find((group) => group.inheriting);
 const handler = new QueryHandler();
-<<<<<<< HEAD
 handler.searchParams = { 'creator.uuid': data?.uuid || '' };
-=======
-handler.search_params = { 'creator.uuid': data?.uuid || '' };
 
 async function resetMinioTagging() {
     await axios.post('file/resetMinioTags');
 }
->>>>>>> 9dd9dea1
 </script>
 <style>
 .q-table-container {
