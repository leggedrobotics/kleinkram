--- conflicted
+++ resolved
@@ -18,11 +18,6 @@
         filename: file.filename,
         // eslint-disable-next-line @typescript-eslint/naming-convention
         mission_uuid: file.mission?.uuid,
-<<<<<<< HEAD
-        // eslint-disable-next-line @typescript-eslint/naming-convention
-        project_uuid: file.mission?.project?.uuid,
-=======
->>>>>>> 9dd9dea1
         date: file.date,
         categories: file.categories.map((category) => category.uuid),
     });
