<template>
    <title-section title="Access Groups" />

    <div class="q-my-lg">
        <div class="flex justify-between items-center">
            <button-group>
                <div style="width: 200px">
                    <q-btn-dropdown
                        :label="prefilter.label"
                        class="q-uploader--bordered full-width full-height"
                        flat
                        auto-close
                    >
                        <q-list>
                            <template
                                v-for="option in prefilterOptions"
                                :key="option.value"
                            >
                                <q-item
                                    clickable
                                    v-ripple
                                    @click="() => (prefilter = option)"
                                >
                                    <q-item-section
                                        >{{ option.label }}
                                    </q-item-section>
                                </q-item>
                                <q-separator v-if="option.spacer_after" />
                            </template>
                        </q-list>
                    </q-btn-dropdown>
                </div>
            </button-group>

            <button-group>
                <q-input
                    dense
                    outlined
                    v-model="filterOptions.search"
                    placeholder="Search"
                    debounce="200"
                >
                    <template v-slot:append>
                        <q-icon name="sym_o_search" />
                    </template>
                </q-input>

                <q-btn
                    flat
                    dense
                    padding="6px"
                    color="icon-secondary"
                    class="button-border"
                    icon="sym_o_loop"
                    @click="() => refetchAccessGroups()"
                />

                <CreateAccessGroupDialogOpener />
            </button-group>
        </div>

        <q-table
            flat
            bordered
            wrap-cells
            virtual-scroll
            separator="none"
            :rows="accessGroupsTable"
            v-model:pagination="pagination"
            :columns="accessGroupsColumns"
            style="margin-top: 24px"
            selection="multiple"
            v-model:selected="selectedAccessGroups"
            row-key="uuid"
            @rowClick="rowClick"
        >
            <template v-slot:body-cell-accessgroupaction="props">
                <q-td :props="props">
                    <q-btn
                        flat
                        round
                        dense
                        icon="sym_o_more_vert"
                        unelevated
                        color="primary"
                        class="cursor-pointer"
                        @click.stop
                    >
                        <q-menu auto-close>
                            <q-list>
                                <q-item
                                    clickable
                                    v-ripple
                                    @click="rowClick(undefined, props.row)"
                                >
                                    <q-item-section
                                        >View Details
                                    </q-item-section>
                                </q-item>

<<<<<<< HEAD
            <q-table
                flat
                bordered
                wrap-cells
                virtual-scroll
                separator="none"
                :rows="accessGroupsTable"
                v-model:pagination="pagination"
                :columns="accessGroupsColumns"
                style="margin-top: 24px"
                selection="multiple"
                v-model:selected="selectedAccessGroups"
                row-key="uuid"
                @rowClick="rowClick"
            >
                <template v-slot:body-selection="props">
                    <q-checkbox
                        v-model="props.selected"
                        color="grey-8"
                        class="checkbox-with-hitbox"
                    />
                </template>
                <template v-slot:body-cell-accessgroupaction="props">
                    <q-td :props="props">
                        <q-btn
                            flat
                            round
                            dense
                            icon="sym_o_more_vert"
                            unelevated
                            color="primary"
                            class="cursor-pointer"
                            @click.stop
                        >
                            <q-menu auto-close>
                                <q-list>
                                    <q-item
                                        clickable
                                        v-ripple
                                        @click="rowClick(undefined, props.row)"
=======
                                <q-item clickable v-ripple disabled>
                                    <q-tooltip
                                        v-if="prefilter.value === 'personal'"
>>>>>>> a7e1cb7c
                                    >
                                        You can't edit personal access groups
                                    </q-tooltip>
                                    <q-item-section>Edit</q-item-section>
                                </q-item>
                                <DeleteAccessGroup :accessGroup="props.row">
                                    <q-item clickable v-ripple>
                                        <q-item-section>Delete</q-item-section>
                                    </q-item>
                                </DeleteAccessGroup>
                            </q-list>
                        </q-menu>
                    </q-btn>
                </q-td>
            </template>
        </q-table>
    </div>
</template>
<script setup lang="ts">
import { useMutation, useQuery, useQueryClient } from '@tanstack/vue-query';

import { computed, Ref, ref, watch } from 'vue';
import { formatDate } from 'src/services/dateFormating';
import { Project } from 'src/types/Project';

import { AccessGroup } from 'src/types/AccessGroup';
import { searchAccessGroups } from 'src/services/queries/access';
import { useRouter } from 'vue-router';
import ROUTES from 'src/router/routes';
import TitleSection from 'components/TitleSection.vue';
import { Notify, QTable, useQuasar } from 'quasar';
import ButtonGroup from 'components/ButtonGroup.vue';
import DeleteAccessGroup from 'components/buttonWrapper/DeleteAccessGroup.vue';
import CreateAccessGroupDialogOpener from 'components/buttonWrapper/CreateAccessGroupDialogOpener.vue';

const $q = useQuasar();

const queryClient = useQueryClient();
const $router = useRouter();
const prefilterOptions = [
    { label: 'All Groups', value: 'all' },
    { label: 'Member Of', value: 'member' },
    { label: 'Groups Created', value: 'created', spacer_after: true },
    { label: 'All Users', value: 'personal' },
];
const prefilter = ref(prefilterOptions[0]);

const selectedAccessGroups: Ref<Project[]> = ref([]);

const filterOptions: Ref<{
    personal: boolean;
    search: string;
    creator: boolean;
    member: boolean;
}> = ref({
    personal: false,
    search: '',
    creator: false,
    member: false,
});

watch(
    () => prefilter.value,
    (newVal) => {
        if (newVal.value === 'all') {
            filterOptions.value.personal = false;
            filterOptions.value.creator = false;
            filterOptions.value.member = false;
        } else if (newVal.value === 'member') {
            filterOptions.value.member = true;
            filterOptions.value.creator = false;
            filterOptions.value.personal = false;
        } else if (newVal.value === 'created') {
            filterOptions.value.creator = true;
            filterOptions.value.member = false;
            filterOptions.value.personal = false;
        } else if (newVal.value === 'personal') {
            filterOptions.value.personal = true;
            filterOptions.value.creator = false;
            filterOptions.value.member = false;
        }
    },
);

const pagination = ref({
    sortBy: 'name',
    descending: false,
    page: 1,
    rowsPerPage: 30,
});
const accessGroupKey = computed(() => [
    'accessGroups',
    filterOptions.value,
    pagination.value,
]);

const { data: foundAccessGroups, refetch: refetchAccessGroups } = useQuery<
    [AccessGroup[], number]
>({
    queryKey: accessGroupKey,
    queryFn: () =>
        searchAccessGroups(
            filterOptions.value.search,
            filterOptions.value.personal,
            filterOptions.value.creator,
            filterOptions.value.member,
            (pagination.value.page - 1) * pagination.value.rowsPerPage,
            pagination.value.rowsPerPage,
        ),
});
const accessGroupsTable = computed(() =>
    foundAccessGroups.value ? foundAccessGroups.value[0] : [],
);

async function rowClick(event: any, row: AccessGroup) {
    await $router.push({
        name: ROUTES.ACCESS_GROUP.routeName,
        params: { uuid: row.uuid },
    });
}

const accessGroupsColumns = [
    {
        name: 'Access Group',
        required: true,
        label: 'Access Group',
        align: 'left',
        field: (row: AccessGroup) => row.name,
        format: (val: string) => `${val}`,
        sortable: true,
        style: 'width:  20%; max-width: 60%; min-width: 10%;',
    },
    {
        name: 'Creator',
        required: false,
        label: 'Group Creator',
        align: 'center',
        field: (row: AccessGroup) => row.creator?.name || '-',
        format: (val: string) => `${val}`,
        sortable: false,
    },

    {
        name: 'createdAt',
        required: true,
        label: 'Creation Date',
        align: 'center',
        field: (row: AccessGroup) => row.createdAt,
        format: (val: string) => formatDate(new Date(val)),
        sortable: true,
        style: 'width:  10%; max-width: 10%; min-width: 10%;',
    },

    {
        name: 'NrOfUsers',
        required: true,
        label: 'Nr of Users',
        align: 'center',
        field: (row: AccessGroup) => row.users.length,
        format: (val: number) => `${val}`,
        sortable: true,
        style: 'width:  10%; max-width: 10%; min-width: 5%;',
    },
    {
        name: 'NrOfProjects',
        required: true,
        label: 'Nr of Projects',
        align: 'center',
        field: (row: AccessGroup) =>
            row.project_accesses.map((pa) => pa.project).flat().length,
        format: (val: number) => `${val}`,
        sortable: true,
        style: 'width:  10%; max-width: 10%; min-width: 5%;',
    },

    {
        name: 'accessgroupaction',
        label: ' ',
        align: 'center',
        style: 'width:  2%; max-width: 10%; min-width: 2%;',
    },
];
</script>

<style scoped></style><|MERGE_RESOLUTION|>--- conflicted
+++ resolved
@@ -74,7 +74,14 @@
             row-key="uuid"
             @rowClick="rowClick"
         >
-            <template v-slot:body-cell-accessgroupaction="props">
+            <template v-slot:body-selection="props">
+                    <q-checkbox
+                        v-model="props.selected"
+                        color="grey-8"
+                        class="checkbox-with-hitbox"
+                    />
+                </template>
+                <template v-slot:body-cell-accessgroupaction="props">
                 <q-td :props="props">
                     <q-btn
                         flat
@@ -98,52 +105,9 @@
                                     </q-item-section>
                                 </q-item>
 
-<<<<<<< HEAD
-            <q-table
-                flat
-                bordered
-                wrap-cells
-                virtual-scroll
-                separator="none"
-                :rows="accessGroupsTable"
-                v-model:pagination="pagination"
-                :columns="accessGroupsColumns"
-                style="margin-top: 24px"
-                selection="multiple"
-                v-model:selected="selectedAccessGroups"
-                row-key="uuid"
-                @rowClick="rowClick"
-            >
-                <template v-slot:body-selection="props">
-                    <q-checkbox
-                        v-model="props.selected"
-                        color="grey-8"
-                        class="checkbox-with-hitbox"
-                    />
-                </template>
-                <template v-slot:body-cell-accessgroupaction="props">
-                    <q-td :props="props">
-                        <q-btn
-                            flat
-                            round
-                            dense
-                            icon="sym_o_more_vert"
-                            unelevated
-                            color="primary"
-                            class="cursor-pointer"
-                            @click.stop
-                        >
-                            <q-menu auto-close>
-                                <q-list>
-                                    <q-item
-                                        clickable
-                                        v-ripple
-                                        @click="rowClick(undefined, props.row)"
-=======
                                 <q-item clickable v-ripple disabled>
                                     <q-tooltip
                                         v-if="prefilter.value === 'personal'"
->>>>>>> a7e1cb7c
                                     >
                                         You can't edit personal access groups
                                     </q-tooltip>
