<template>

  <h1 class="text-h4 q-mt-xl" style="font-weight: 500">Project Explorer</h1>

  <div class="q-mb-md">
<<<<<<< HEAD
    <div class="flex justify-between q-mv-md" >
      <ExplorerPageBreadcrumbs :url_handler="handler"/>

      <ButtonGroup v-if="handler.isListingMissions">
=======
    <div class="flex justify-between q-mv-md">
      <ExplorerPageBreadcrumbs v-model:project_uuid="project_uuid" v-model:mission_uuid="mission_uuid"/>

      <ButtonGroup v-if="isListingMissions">
>>>>>>> bce427ca
        <ManageProjectAccessButton :project_uuid="project_uuid"/>
        <q-btn outline color="primary" icon="sym_o_sell" label="Metadata">
          <q-tooltip> Manage Metadata Tags</q-tooltip>
        </q-btn>
<<<<<<< HEAD
        <DeleteProjectButton :project_uuid="project_uuid"/>
=======
        <DeleteProjectButton @onSuccessfulDelete="onProjectDeletion" :project_uuid="project_uuid"/>
>>>>>>> bce427ca
        <q-btn icon="sym_o_more_horiz" outline disabled>
          <q-tooltip> More Actions</q-tooltip>
        </q-btn>
      </ButtonGroup>

<<<<<<< HEAD
      <ButtonGroup v-if="handler.isListingFiles">
=======
      <ButtonGroup v-if="isListingFiles">
>>>>>>> bce427ca
        <q-btn color="primary" outline icon="sym_o_lock" label="Access Rights">
          <q-tooltip>
            Manage Access to the Project
          </q-tooltip>
        </q-btn>
        <MoveMissionButton :mission_uuid="mission_uuid"/>
        <q-btn outline color="primary" icon="sym_o_analytics" label="Actions">
          <q-tooltip> Analyze Actions</q-tooltip>
        </q-btn>
        <q-btn outline color="red" icon="sym_o_delete"></q-btn>
        <q-btn icon="sym_o_more_horiz" outline disabled>
          <q-tooltip> More Actions</q-tooltip>
        </q-btn>
      </ButtonGroup>

    </div>
  </div>

<<<<<<< HEAD
  <q-card class="q-pa-md q-mb-md" flat bordered v-if="handler.isListingMissions">
=======
  <q-card class="q-pa-md q-mb-md" flat bordered v-if="isListingMissions">
>>>>>>> bce427ca


    <q-card-section class="flex justify-between items-center">

      <div>
<<<<<<< HEAD
      <h2 class="text-h5" style="font-weight: bold">
        {{ project?.name }}
      </h2>
      <span>
=======
        <h2 class="text-h5" style="font-weight: bold">
          {{ project?.name }}
        </h2>
        <span>
>>>>>>> bce427ca
        {{ project?.description }}
      </span>

      </div>

      <div class="flex column q-mb-auto">
        <q-btn disabled outline icon="sym_o_edit" label="Edit Project">
          <q-tooltip> Edit Project</q-tooltip>
        </q-btn>
      </div>

    </q-card-section>
  </q-card>

<<<<<<< HEAD
  <q-card class="q-pa-md q-mb-md" flat bordered v-if="handler.isListingFiles">
=======
  <q-card class="q-pa-md q-mb-md" flat bordered v-if="isListingFiles">
>>>>>>> bce427ca


    <q-card-section class="flex justify-between items-center">

      <div>

        <h2 class="text-h5" style="font-weight: bold">
          {{ project?.name }} / {{ mission?.name }}
        </h2>

        <div class="flex">
          <span v-for="tag in mission?.tags" :key="tag.uuid" class="q-mr-xs">
            <q-chip square color="gray">
              {{ tag.type.name }}: {{ tag.asString() }}
            </q-chip>
          </span>
        </div>

      </div>

      <div class="flex column q-mb-auto">
        <q-btn disabled outline icon="sym_o_edit" label="Edit Mission">
          <q-tooltip> Edit Mission</q-tooltip>
        </q-btn>
      </div>

    </q-card-section>
  </q-card>

  <q-card class="q-pa-md q-mb-xl" flat bordered>
    <q-card-section class="flex justify-between items-center">
      <Suspense>

        <TableHeader :url_handler="handler" v-if="handler"/>

        <template #fallback>
          <div style="width: 550px; height: 67px;">
            <q-skeleton class="q-mr-md q-mb-sm q-mt-sm" style="width: 300px; height: 20px"/>
            <q-skeleton class="q-mr-md" style="width: 200px; height: 18px"/>
          </div>
        </template>
      </Suspense>

      <ButtonGroup>

<<<<<<< HEAD
        <q-btn outline @click="() => refresh()" color="grey-8" icon="sym_o_refresh">
          <q-tooltip> Refetch the Data</q-tooltip>
        </q-btn>

        <CreateMissionButton :project_uuid="project_uuid" v-if="handler.isListingMissions"/>
        <CreateProjectButton v-if="handler.isListingProjects"/>
        <UploadFileButton v-if="handler.isListingFiles"/>
=======
        <q-btn outline @click="() => refresh++" color="grey-8" icon="sym_o_refresh">
          <q-tooltip> Refetch the Data</q-tooltip>
        </q-btn>

        <CreateMissionButton :project_uuid="project_uuid" v-if="isListingMissions"/>
        <CreateProjectButton v-if="isListingProjects"/>
        <UploadFileButton v-if="isListingFiles"/>
>>>>>>> bce427ca

      </ButtonGroup>

    </q-card-section>

    <q-card-section style="padding-top: 10px">
      <Suspense>

        <TableSearchHeader :url_handler="handler" v-if="handler"/>

        <template #fallback>
          <div style="width: 550px; height: 67px;">
            <q-skeleton class="q-mr-md q-mb-sm q-mt-sm" style="width: 300px; height: 20px"/>
            <q-skeleton class="q-mr-md" style="width: 200px; height: 18px"/>
          </div>
        </template>
      </Suspense>
    </q-card-section>

    <q-card-section>
      <Suspense>

        <Component :is="getComponent()" :url_handler="handler" v-if="handler" />

        <template #fallback>
          <div style="width: 100%; height: 645px;">
            <q-skeleton class="q-mr-md q-mb-sm q-mt-sm" style="width: 100%; height: 40px"/>

            <div v-for="i in 20" :key="i" class="q-mt-sm">
              <q-skeleton class="q-mr-md q-mb-sm" style="width: 100%; height: 20px; opacity: 0.5"/>
            </div>

          </div>
        </template>
      </Suspense>
    </q-card-section>

  </q-card>
</template>
<script setup lang="ts">

import {computed, Ref, ref} from "vue";
import ExplorerPageBreadcrumbs from "components/explorer_page/ExplorerPageBreadcrumbs.vue";
import TableHeader from "components/explorer_page/ExplorerPageTableHeader.vue";
<<<<<<< HEAD
import CreateProjectDialog from "src/dialogs/CreateProjectDialog.vue";
import {useQuasar} from "quasar";
import { useRouter} from "vue-router";
import CreateMissionDialog from "src/dialogs/CreateMissionDialog.vue";
import TableSearchHeader from "components/explorer_page/ExplorerPageTableSearchHeader.vue";
import AccessRightsDialog from "src/dialogs/AccessRightsDialog.vue";
import MoveMissionDialog from "src/dialogs/MoveMissionDialog.vue";
import {useMissionQuery, useProjectQuery} from "src/hooks/customQueryHooks";
import {QueryURLHandler} from "src/services/URLHandler";
import {useQueryClient} from "@tanstack/vue-query";
import ExplorerPageMissionTable from "components/explorer_page/ExplorerPageMissionTable.vue";
import ExplorerPageProjectTable from "components/explorer_page/ExplorerPageProjectTable.vue";
import ExplorerPageFilesTable from "components/explorer_page/ExplorerPageFilesTable.vue";
import MoveMissionButton from "components/buttons/MoveMissionButton.vue";
import ButtonGroup from "components/ButtonGroup.vue";
import ManageProjectAccessButton from "components/buttons/ManageProjectAccessButton.vue";
import DeleteProjectButton from "components/buttons/DeleteProjectButton.vue";
import CreateMissionButton from "components/buttons/CreateMissionButton.vue";
import CreateProjectButton from "components/buttons/CreateProjectButton.vue";
import UploadFileButton from "components/buttons/UploadFileButton.vue";
const queryClient = useQueryClient();
=======
import {useRoute, useRouter} from "vue-router";
import ROUTES from "src/router/routes";
import TableSearchHeader from "components/explorer_page/ExplorerPageTableSearchHeader.vue";
import {conditionalWatch, useDisplayType} from "src/hooks/utils";
import {useMissionQuery, useProjectQuery} from "src/hooks/customQueryHooks";
import CreateMissionButton from "components/buttons/CreateMissionButton.vue";
import CreateProjectButton from "components/buttons/CreateProjectButton.vue";
import UploadFileButton from "components/buttons/UploadFileButton.vue";
import DeleteProjectButton from "components/buttons/DeleteProjectButton.vue";
import ManageProjectAccessButton from "components/buttons/ManageProjectAccessButton.vue";
import MoveMissionButton from "components/buttons/MoveMissionButton.vue";
import ButtonGroup from "components/ButtonGroup.vue";

const $routerService: RouterService | undefined = inject('$routerService')
const route = useRoute()

const project_uuid = ref<string | undefined>(undefined);
const mission_uuid = ref<string | undefined>(undefined);

const {isListingProjects, isListingMissions, isListingFiles} = useDisplayType(project_uuid, mission_uuid);

//////////////////////////////////////////////////////////////////////////////////////////
//////////////////////////////////////////////////////////////////////////////////////////
// update the URL on navigation between project, mission and files view
//////////////////////////////////////////////////////////////////////////////////////////

conditionalWatch(isListingFiles, () => {
  $routerService?.routeTo(ROUTES.EXPLORER, {
    ...JSON.parse(JSON.stringify(route.query)),
    project_uuid: project_uuid.value,
    mission_uuid: mission_uuid.value
  })
})

conditionalWatch(isListingProjects, () => {
  $routerService?.routeTo(ROUTES.EXPLORER, {
    ...JSON.parse(JSON.stringify(route.query)),
    project_uuid: undefined,
    mission_uuid: undefined
  })
});

conditionalWatch(isListingMissions, () => {
  $routerService?.routeTo(ROUTES.EXPLORER, {
    ...JSON.parse(JSON.stringify(route.query)),
    project_uuid: project_uuid.value,
    mission_uuid: undefined
  })
});

//////////////////////////////////////////////////////////////////////////////////////////
//////////////////////////////////////////////////////////////////////////////////////////

const {data: project} = useProjectQuery(project_uuid)
const {data: mission} = useMissionQuery(mission_uuid)
>>>>>>> bce427ca

const router = useRouter()

const handler: Ref<QueryURLHandler> = ref(new QueryURLHandler()) as unknown as Ref<QueryURLHandler>;
handler.value.setRouter(router)

const project_uuid = computed(() => handler.value.project_uuid)
const mission_uuid = computed(() => handler.value.mission_uuid)

<<<<<<< HEAD
const {data: project} = useProjectQuery(project_uuid)
const {data: mission} = useMissionQuery(mission_uuid)

function refresh(){
  if(handler.value.isListingProjects){
    queryClient.invalidateQueries({
      queryKey: ['projects']
    })
  }
  if(handler.value.isListingMissions){
    queryClient.invalidateQueries({
      queryKey: ['missions', handler.value.project_uuid]
    })
  }
  if(handler.value.isListingFiles) {
    queryClient.invalidateQueries({
      queryKey: ['files', handler.value.mission_uuid]
    })
  }
}

function getComponent(){
  if(handler.value.isListingProjects){
    return ExplorerPageProjectTable
  }else if(handler.value.isListingMissions){
    return ExplorerPageMissionTable
  }else if(handler.value.isListingFiles){
    return ExplorerPageFilesTable
  }
  console.log('No component found')
  return ExplorerPageProjectTable
}
=======
watch(search, async () => {
  await router.push({query: {...route.query, search: search.value}})
  refresh.value++;
})

watch(file_type_filter, () => {
  $routerService?.pushToQuery({file_type_filter: file_type_filter.value})
  refresh.value++;
});


const onProjectDeletion = () => {
  // navigate back to the projects view
  $routerService?.routeTo(ROUTES.EXPLORER, {
    ...JSON.parse(JSON.stringify(route.query)),
    project_uuid: undefined,
    mission_uuid: undefined
  })
>>>>>>> bce427ca

  // TODO: remove the following line
  refresh.value++;
}

</script><|MERGE_RESOLUTION|>--- conflicted
+++ resolved
@@ -3,36 +3,21 @@
   <h1 class="text-h4 q-mt-xl" style="font-weight: 500">Project Explorer</h1>
 
   <div class="q-mb-md">
-<<<<<<< HEAD
     <div class="flex justify-between q-mv-md" >
       <ExplorerPageBreadcrumbs :url_handler="handler"/>
 
       <ButtonGroup v-if="handler.isListingMissions">
-=======
-    <div class="flex justify-between q-mv-md">
-      <ExplorerPageBreadcrumbs v-model:project_uuid="project_uuid" v-model:mission_uuid="mission_uuid"/>
-
-      <ButtonGroup v-if="isListingMissions">
->>>>>>> bce427ca
         <ManageProjectAccessButton :project_uuid="project_uuid"/>
         <q-btn outline color="primary" icon="sym_o_sell" label="Metadata">
           <q-tooltip> Manage Metadata Tags</q-tooltip>
         </q-btn>
-<<<<<<< HEAD
         <DeleteProjectButton :project_uuid="project_uuid"/>
-=======
-        <DeleteProjectButton @onSuccessfulDelete="onProjectDeletion" :project_uuid="project_uuid"/>
->>>>>>> bce427ca
         <q-btn icon="sym_o_more_horiz" outline disabled>
           <q-tooltip> More Actions</q-tooltip>
         </q-btn>
       </ButtonGroup>
 
-<<<<<<< HEAD
       <ButtonGroup v-if="handler.isListingFiles">
-=======
-      <ButtonGroup v-if="isListingFiles">
->>>>>>> bce427ca
         <q-btn color="primary" outline icon="sym_o_lock" label="Access Rights">
           <q-tooltip>
             Manage Access to the Project
@@ -51,27 +36,16 @@
     </div>
   </div>
 
-<<<<<<< HEAD
   <q-card class="q-pa-md q-mb-md" flat bordered v-if="handler.isListingMissions">
-=======
-  <q-card class="q-pa-md q-mb-md" flat bordered v-if="isListingMissions">
->>>>>>> bce427ca
 
 
     <q-card-section class="flex justify-between items-center">
 
       <div>
-<<<<<<< HEAD
       <h2 class="text-h5" style="font-weight: bold">
         {{ project?.name }}
       </h2>
       <span>
-=======
-        <h2 class="text-h5" style="font-weight: bold">
-          {{ project?.name }}
-        </h2>
-        <span>
->>>>>>> bce427ca
         {{ project?.description }}
       </span>
 
@@ -86,11 +60,7 @@
     </q-card-section>
   </q-card>
 
-<<<<<<< HEAD
   <q-card class="q-pa-md q-mb-md" flat bordered v-if="handler.isListingFiles">
-=======
-  <q-card class="q-pa-md q-mb-md" flat bordered v-if="isListingFiles">
->>>>>>> bce427ca
 
 
     <q-card-section class="flex justify-between items-center">
@@ -136,7 +106,6 @@
 
       <ButtonGroup>
 
-<<<<<<< HEAD
         <q-btn outline @click="() => refresh()" color="grey-8" icon="sym_o_refresh">
           <q-tooltip> Refetch the Data</q-tooltip>
         </q-btn>
@@ -144,15 +113,6 @@
         <CreateMissionButton :project_uuid="project_uuid" v-if="handler.isListingMissions"/>
         <CreateProjectButton v-if="handler.isListingProjects"/>
         <UploadFileButton v-if="handler.isListingFiles"/>
-=======
-        <q-btn outline @click="() => refresh++" color="grey-8" icon="sym_o_refresh">
-          <q-tooltip> Refetch the Data</q-tooltip>
-        </q-btn>
-
-        <CreateMissionButton :project_uuid="project_uuid" v-if="isListingMissions"/>
-        <CreateProjectButton v-if="isListingProjects"/>
-        <UploadFileButton v-if="isListingFiles"/>
->>>>>>> bce427ca
 
       </ButtonGroup>
 
@@ -187,17 +147,19 @@
 
           </div>
         </template>
+
       </Suspense>
     </q-card-section>
 
   </q-card>
+
 </template>
+
 <script setup lang="ts">
 
 import {computed, Ref, ref} from "vue";
 import ExplorerPageBreadcrumbs from "components/explorer_page/ExplorerPageBreadcrumbs.vue";
 import TableHeader from "components/explorer_page/ExplorerPageTableHeader.vue";
-<<<<<<< HEAD
 import CreateProjectDialog from "src/dialogs/CreateProjectDialog.vue";
 import {useQuasar} from "quasar";
 import { useRouter} from "vue-router";
@@ -219,63 +181,6 @@
 import CreateProjectButton from "components/buttons/CreateProjectButton.vue";
 import UploadFileButton from "components/buttons/UploadFileButton.vue";
 const queryClient = useQueryClient();
-=======
-import {useRoute, useRouter} from "vue-router";
-import ROUTES from "src/router/routes";
-import TableSearchHeader from "components/explorer_page/ExplorerPageTableSearchHeader.vue";
-import {conditionalWatch, useDisplayType} from "src/hooks/utils";
-import {useMissionQuery, useProjectQuery} from "src/hooks/customQueryHooks";
-import CreateMissionButton from "components/buttons/CreateMissionButton.vue";
-import CreateProjectButton from "components/buttons/CreateProjectButton.vue";
-import UploadFileButton from "components/buttons/UploadFileButton.vue";
-import DeleteProjectButton from "components/buttons/DeleteProjectButton.vue";
-import ManageProjectAccessButton from "components/buttons/ManageProjectAccessButton.vue";
-import MoveMissionButton from "components/buttons/MoveMissionButton.vue";
-import ButtonGroup from "components/ButtonGroup.vue";
-
-const $routerService: RouterService | undefined = inject('$routerService')
-const route = useRoute()
-
-const project_uuid = ref<string | undefined>(undefined);
-const mission_uuid = ref<string | undefined>(undefined);
-
-const {isListingProjects, isListingMissions, isListingFiles} = useDisplayType(project_uuid, mission_uuid);
-
-//////////////////////////////////////////////////////////////////////////////////////////
-//////////////////////////////////////////////////////////////////////////////////////////
-// update the URL on navigation between project, mission and files view
-//////////////////////////////////////////////////////////////////////////////////////////
-
-conditionalWatch(isListingFiles, () => {
-  $routerService?.routeTo(ROUTES.EXPLORER, {
-    ...JSON.parse(JSON.stringify(route.query)),
-    project_uuid: project_uuid.value,
-    mission_uuid: mission_uuid.value
-  })
-})
-
-conditionalWatch(isListingProjects, () => {
-  $routerService?.routeTo(ROUTES.EXPLORER, {
-    ...JSON.parse(JSON.stringify(route.query)),
-    project_uuid: undefined,
-    mission_uuid: undefined
-  })
-});
-
-conditionalWatch(isListingMissions, () => {
-  $routerService?.routeTo(ROUTES.EXPLORER, {
-    ...JSON.parse(JSON.stringify(route.query)),
-    project_uuid: project_uuid.value,
-    mission_uuid: undefined
-  })
-});
-
-//////////////////////////////////////////////////////////////////////////////////////////
-//////////////////////////////////////////////////////////////////////////////////////////
-
-const {data: project} = useProjectQuery(project_uuid)
-const {data: mission} = useMissionQuery(mission_uuid)
->>>>>>> bce427ca
 
 const router = useRouter()
 
@@ -285,7 +190,6 @@
 const project_uuid = computed(() => handler.value.project_uuid)
 const mission_uuid = computed(() => handler.value.mission_uuid)
 
-<<<<<<< HEAD
 const {data: project} = useProjectQuery(project_uuid)
 const {data: mission} = useMissionQuery(mission_uuid)
 
@@ -318,29 +222,6 @@
   console.log('No component found')
   return ExplorerPageProjectTable
 }
-=======
-watch(search, async () => {
-  await router.push({query: {...route.query, search: search.value}})
-  refresh.value++;
-})
-
-watch(file_type_filter, () => {
-  $routerService?.pushToQuery({file_type_filter: file_type_filter.value})
-  refresh.value++;
-});
-
-
-const onProjectDeletion = () => {
-  // navigate back to the projects view
-  $routerService?.routeTo(ROUTES.EXPLORER, {
-    ...JSON.parse(JSON.stringify(route.query)),
-    project_uuid: undefined,
-    mission_uuid: undefined
-  })
->>>>>>> bce427ca
-
-  // TODO: remove the following line
-  refresh.value++;
-}
+
 
 </script>