<template>
  <q-card class="q-pa-md q-mt-xl q-mb-md" flat bordered>
    <q-card-section>

      <div class="row q-gutter-sm">
        <div class="col-12 col-md-2">
          <q-btn-dropdown
              v-model="dd_open"
              :label="selected_project?.name || 'Filter by Project'"
              outlined
              dense
              clearable
              class="full-width"
          >
            <q-list>
              <q-item
                  v-for="project in projects"
                  :key="project.uuid"
                  clickable
                  @click="
                                selected_project = project;
                                dd_open = false;
                            "
              >
                <q-item-section>
                  <q-item-label>{{ project.name }}</q-item-label>
                </q-item-section>
              </q-item>
            </q-list>
          </q-btn-dropdown>
        </div>
        <div class="col-12 col-md-2">
          <q-btn-dropdown
              v-model="dd_open_missions"
              :label="selected_mission?.name || 'Filter by Mission'"
              outlined
              dense
              clearable
              class="full-width"
          >
            <q-list>
              <q-item
                  v-for="mission in missions"
                  :key="mission.uuid"
                  clickable
                  @click="
                                selected_mission = mission;
                                dd_open_missions = false;
                            "
              >
                <q-item-section>
                  <q-item-label>{{ mission.name }}</q-item-label>
                </q-item-section>
              </q-item>
            </q-list>
          </q-btn-dropdown>
        </div>

        <div class="col-12 col-md-1">
          <q-input
              v-model="filter"
              outlined
              dense
              clearable
              placeholder="Filter by File Name"
              class="full-width"
          />
        </div>

        <div class="col-12 col-md-3">
          <q-input
              filled
              v-model="dateTimeString"
              dense
              outlined
              clearable
              class="full-width"
              placeholder="Select Date Range"
          >
            <template v-slot:prepend>
              <q-icon name="sym_o_event" class="cursor-pointer">
                <q-popup-proxy
                    cover
                    transition-show="scale"
                    transition-hide="scale"
                >
                  <q-date
                      v-model="dateTime"
                      :mask="dateMask"
                      range
                  >
                    <div class="row items-center justify-end">
                      <q-btn
                          v-close-popup
                          label="Close"
                          color="primary"
                          flat
                      />
                    </div>
                  </q-date>
                </q-popup-proxy>
              </q-icon>
            </template>
          </q-input>
        </div>

        <div class="col-12 col-md-3">
          <div class="row">
            <div class="col-10">
              <q-select
                  v-model="selectedTopics"
                  label="Select Topics"
                  outlined
                  dense
                  clearable
                  multiple
                  use-chips
                  :options="topics"
                  emit-value
                  map-options
                  class="full-width"
              />
            </div>
            <div class="col-2 flex justify-right">
              <q-toggle
                  style="padding-left: 5px"
                  v-model="and_or"
                  :label="and_or ? 'And' : 'Or'"
                  dense
              >
                <q-tooltip>
                  Toggle between AND/OR conditions for the topics.
                  <br/>And: Mission contains all selected topics,
                  Or: Mission contains any of the selected topics
                </q-tooltip>
              </q-toggle>

              <q-toggle
                  style="padding-left: 5px"
                  v-model="mcap_bag"
                  :label="mcap_bag ? 'MCAP' : 'Bag'"
                  dense
              >
                <q-tooltip>
                  Display only Bag / MCAP Files.
                </q-tooltip>
              </q-toggle>
            </div>
          </div>
        </div>
      </div>

    </q-card-section>
    <q-card-section>
      <q-table
          flat bordered
          separator="none"
          ref="tableRef"
          v-model:pagination="pagination"
          v-model:selected="selected"
          :rows="data"
          :columns="columns"
          row-key="uuid"
          :loading="loading"
          binary-state-sort
          selection="multiple"
          @row-click="onRowClick"
      >
        <template v-slot:body-cell-action="props">
          <q-td :props="props">

            <q-btn
                flat
                round
                dense
                icon="sym_o_more_vert"
                unelevated
                color="primary"
                class="cursor-pointer"
                @click.stop
            >
              <q-menu auto-close>
                <q-list>
                  <q-item clickable v-ripple @click="() => openQDialog(props.row)">
                    <q-item-section>Edit File</q-item-section>
                  </q-item>
                  <q-item clickable v-ripple @click="() => $routerService?.routeTo(ROUTES.FILE, {uuid: props.row.uuid})">
                    <q-item-section>View File</q-item-section>
                  </q-item>
                  <q-item clickable v-ripple disable>
                    <q-item-section>Delete File</q-item-section>
                  </q-item>
                </q-list>
              </q-menu>
            </q-btn>

          </q-td>
        </template>
      </q-table>
    </q-card-section>
  </q-card>
</template>
<script setup lang="ts">
import {computed, inject, Ref, ref, watch, watchEffect} from 'vue';
import {debounce, QTable, useQuasar} from 'quasar';
import {useQuery} from '@tanstack/vue-query';

import EditMission from 'components/EditFile.vue';
import {dateMask, formatDate, parseDate} from 'src/services/dateFormating';
import ROUTES from 'src/router/routes';
import RouterService from 'src/services/routerService';
<<<<<<< HEAD
import { formatSize } from 'src/services/generalFormatting';
import { Project } from 'src/types/Project';
import { Mission } from 'src/types/Mission';
import { FileEntity } from 'src/types/FileEntity';
import { filteredProjects } from 'src/services/queries/project';
import { missionsOfProject } from 'src/services/queries/mission';
import { allTopicsNames } from 'src/services/queries/topic';
import { fetchOverview } from 'src/services/queries/file';
=======
import {formatSize} from 'src/services/generalFormatting';
import {Project} from 'src/types/Project';
import {Mission} from 'src/types/Mission';
import {FileEntity} from 'src/types/FileEntity';
import {allProjects} from 'src/services/queries/project';
import {missionsOfProject} from 'src/services/queries/mission';
import {allTopicsNames} from 'src/services/queries/topic';
import {fetchOverview} from 'src/services/queries/file';

>>>>>>> bce427ca
const $routerService: RouterService | undefined = inject('$routerService');

const $q = useQuasar();

const tableRef: Ref<QTable | null> = ref(null);
const loading = ref(false);
const filter = ref('');
const updateFilter = debounce((newFilter) => {
  debouncedFilter.value = newFilter;
}, 500); // Delay of 500ms
watch(filter, () => updateFilter(filter.value));
const debouncedFilter = ref('');
const selected_project: Ref<Project | null> = ref(null);

const dd_open = ref(false);
const projectsReturn = useQuery<Project[]>({
  queryKey: ['projects'],
<<<<<<< HEAD
  queryFn: () => filteredProjects(500, 0, 'name', false),
=======
  queryFn: () => allProjects(500, 0, 'name', false),
>>>>>>> bce427ca
});
const projects = projectsReturn.data;

const dd_open_missions = ref(false);
const selected_mission: Ref<Mission | null> = ref(null);

const {data: missions, refetch} = useQuery({
  queryKey: ['missions', selected_project.value?.uuid],
<<<<<<< HEAD
  queryFn: () => missionsOfProject(selected_project.value?.uuid || '', 500, 0),
=======
  queryFn: () => missionsOfProject(selected_project.value?.uuid || ''),
>>>>>>> bce427ca
  enabled: !!selected_project.value?.uuid,
});

watchEffect(() => {
  if (selected_project.value?.uuid) {
    refetch();
  }
});

const topicsReturn = useQuery<string[]>({
  queryKey: ['topics'],
  queryFn: allTopicsNames,
});
const topics = topicsReturn.data;
const selectedTopics = ref([]);
const and_or = ref(false);
const mcap_bag = ref(true);

const start = new Date(0);
// start.setHours(0, 0, 0, 0);
// start.setMonth(start.getMonth() - 12);
const end = new Date();
end.setHours(23, 59, 59, 999);
const dateTime: Ref<{ from: string; to: string }> = ref({
  from: formatDate(start),
  to: formatDate(end),
});
const dateTimeString = computed({
  get: () => `${dateTime.value.from} - ${dateTime.value.to}`,
  set: (val: string) => {
    const [from, to] = val.split(' - ');
    dateTime.value = {from, to};
  },
});
const startDate = computed(() => parseDate(dateTime.value.from));
const endDate = computed(() => parseDate(dateTime.value.to));

const selected = ref([]);
const pagination = ref({
  sortBy: 'name',
  descending: false,
  page: 1,
  rowsPerPage: 10,
});

const {isLoading, isError, data, error} = useQuery({
  queryKey: [
    'Filtered Files',
    debouncedFilter,
    selected_project,
    selected_mission,
    startDate,
    endDate,
    selectedTopics,
    and_or,
    mcap_bag,
  ],
  queryFn: () =>
      fetchOverview(
          debouncedFilter.value,
          selected_project.value?.uuid,
          selected_mission.value?.uuid,
          startDate.value,
          endDate.value,
          selectedTopics.value || [],
          and_or.value,
          mcap_bag.value,
      ),
});

const columns = [
  {
    name: 'Project',
    required: true,
    label: 'Project',
    align: 'left',
    field: (row: FileEntity) => row.mission?.project?.name,
    format: (val: string) => `${val}`,
    sortable: true,
    style: 'width:  10%; max-width:  10%; min-width: 10%;',
  },
  {
    name: 'Mission',
    required: true,
    label: 'Mission',
    align: 'left',
    field: (row: FileEntity) => row.mission.name,
    format: (val: string) => `${val}`,
    sortable: true,
    style: 'width:  9%; max-width:  9%; min-width: 9%;',
  },
  {
    name: 'File',
    required: true,
    label: 'File',
    align: 'left',
    field: (row: FileEntity) => row.filename,
    format: (val: string) => `${val}`,
    sortable: true,
    style: 'width:  15%; max-width:  15%; min-width: 15%;',
  },
  {
    name: 'Date',
    required: true,
    label: 'Recoring Date',
    align: 'left',
    field: (row: FileEntity) => row.date,
    format: (val: string) => formatDate(new Date(val)),
    sortable: true,
  },
  {
    name: 'Creation Date',
    required: true,
    label: 'Creation Date',
    align: 'left',
    field: (row: FileEntity) => row.createdAt,
    format: (val: string) => formatDate(new Date(val)),
    sortable: true,
  },
  {
    name: 'Creator',
    required: true,
    label: 'Creator',
    align: 'left',
    field: (row: FileEntity) => row.creator.name,
    format: (val: string) => `${val}`,
    sortable: true,
    style: 'width:  9%; max-width:  9%; min-width: 9%;',
  },
  {
    name: 'Size',
    required: true,
    label: 'Size',
    align: 'left',
    field: (row: FileEntity) => row.size,
    format: formatSize,
    sortable: true,
    sort: (_a: string, _b: string, a: FileEntity, b: FileEntity) =>
        a.size - b.size,
  },
  {
    name: 'action',
    required: true,
    label: '',
    align: 'center',
    field: 'Edit',
  },
];

/**
 * open a q-dialog with a file editor
 */
function openQDialog(file: FileEntity): void {
  $q.dialog({
    title: 'Profilbild wählen',
    component: EditMission,
    componentProps: {
      file_uuid: file.uuid,
    },
  });
}

const onRowClick = (_: Event, row: any) => {
  $routerService?.routeTo(ROUTES.FILE, {
    uuid: row.uuid,
  })
};

<<<<<<< HEAD
</script>
<style scoped></style>
=======
</script>
>>>>>>> bce427ca
<|MERGE_RESOLUTION|>--- conflicted
+++ resolved
@@ -209,26 +209,14 @@
 import {dateMask, formatDate, parseDate} from 'src/services/dateFormating';
 import ROUTES from 'src/router/routes';
 import RouterService from 'src/services/routerService';
-<<<<<<< HEAD
-import { formatSize } from 'src/services/generalFormatting';
-import { Project } from 'src/types/Project';
-import { Mission } from 'src/types/Mission';
-import { FileEntity } from 'src/types/FileEntity';
-import { filteredProjects } from 'src/services/queries/project';
-import { missionsOfProject } from 'src/services/queries/mission';
-import { allTopicsNames } from 'src/services/queries/topic';
-import { fetchOverview } from 'src/services/queries/file';
-=======
 import {formatSize} from 'src/services/generalFormatting';
 import {Project} from 'src/types/Project';
 import {Mission} from 'src/types/Mission';
 import {FileEntity} from 'src/types/FileEntity';
-import {allProjects} from 'src/services/queries/project';
+import {filteredProjects} from 'src/services/queries/project';
 import {missionsOfProject} from 'src/services/queries/mission';
 import {allTopicsNames} from 'src/services/queries/topic';
 import {fetchOverview} from 'src/services/queries/file';
-
->>>>>>> bce427ca
 const $routerService: RouterService | undefined = inject('$routerService');
 
 const $q = useQuasar();
@@ -246,11 +234,7 @@
 const dd_open = ref(false);
 const projectsReturn = useQuery<Project[]>({
   queryKey: ['projects'],
-<<<<<<< HEAD
   queryFn: () => filteredProjects(500, 0, 'name', false),
-=======
-  queryFn: () => allProjects(500, 0, 'name', false),
->>>>>>> bce427ca
 });
 const projects = projectsReturn.data;
 
@@ -259,11 +243,7 @@
 
 const {data: missions, refetch} = useQuery({
   queryKey: ['missions', selected_project.value?.uuid],
-<<<<<<< HEAD
   queryFn: () => missionsOfProject(selected_project.value?.uuid || '', 500, 0),
-=======
-  queryFn: () => missionsOfProject(selected_project.value?.uuid || ''),
->>>>>>> bce427ca
   enabled: !!selected_project.value?.uuid,
 });
 
@@ -432,9 +412,4 @@
   })
 };
 
-<<<<<<< HEAD
-</script>
-<style scoped></style>
-=======
-</script>
->>>>>>> bce427ca
+</script>