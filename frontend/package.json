{
    "name": "kleinkram-frontend",
<<<<<<< HEAD
    "version": "0.47.0",
=======
    "version": "0.46.0",
>>>>>>> a88bb29e
    "description": "Data storage of ROS bags",
    "productName": "Kleinkram",
    "author": "Johann Schwabe <johann@schwabe.dev>",
    "private": true,
    "type": "module",
    "scripts": {
        "test": "echo \"No test speciyafied\" && exit 0",
        "dev": "sh ./create_build_info.sh && quasar dev -p 8003 ",
        "build": "sh ./create_build_info.sh && quasar build"
    },
    "dependencies": {
        "@aws-sdk/client-s3": "3.726.1",
        "@tanstack/vue-query": "^5.81.5",
        "axios": "^1.8.4",
        "date-fns": "^4.1.0",
        "echarts": "^5.5.1",
        "jwt-decode": "^4.0.0",
        "p-limit": "^6.1.0",
        "postcss": "^8.5.3",
        "quasar": "^2.18.1",
        "spark-md5": "^3.0.2",
        "vue": "^3.5.11",
        "vue-echarts": "^7.0.3",
        "vue-json-pretty": "^2.4.0",
        "vue-router": "^4.5.1"
    },
    "devDependencies": {
        "@quasar/app-vite": "^2.0.0",
        "@types/node": "^24.0.7",
        "@types/spark-md5": "^3.0.5",
        "autoprefixer": "^10.4.21",
        "jiti": "^2.4.2",
        "tsx": "^4.20.3",
        "typescript": "^5.8.3",
        "vue-tsc": "^2.2.10"
    },
    "engines": {
        "node": "^21 || ^20 || ^18 || ^16 || ^22",
        "npm": ">= 6.13.4",
        "yarn": ">= 1.21.1"
    }
}<|MERGE_RESOLUTION|>--- conflicted
+++ resolved
@@ -1,10 +1,6 @@
 {
     "name": "kleinkram-frontend",
-<<<<<<< HEAD
     "version": "0.47.0",
-=======
-    "version": "0.46.0",
->>>>>>> a88bb29e
     "description": "Data storage of ROS bags",
     "productName": "Kleinkram",
     "author": "Johann Schwabe <johann@schwabe.dev>",
