--- conflicted
+++ resolved
@@ -28,13 +28,8 @@
         "vue-router": "^4.4.5"
     },
     "devDependencies": {
-<<<<<<< HEAD
-        "@quasar/app-vite": "1.9.5",
+        "@quasar/app-vite": "1.10.0",
         "@types/node": "^22.7.4",
-=======
-        "@quasar/app-vite": "1.10.0",
-        "@types/node": "^22.5.5",
->>>>>>> dd1905a3
         "autoprefixer": "^10.4.20",
         "typescript": "^5.6.2"
     },
