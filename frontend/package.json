--- conflicted
+++ resolved
@@ -18,13 +18,8 @@
         "echarts": "^5.5.1",
         "jwt-decode": "^4.0.0",
         "p-limit": "^6.1.0",
-<<<<<<< HEAD
         "postcss": "^8.4.49",
-        "quasar": "^2.17.1",
-=======
-        "postcss": "^8.4.47",
         "quasar": "^2.17.2",
->>>>>>> 6abfd256
         "spark-md5": "^3.0.2",
         "vue": "^3.5.11",
         "vue-echarts": "^7.0.3",
