--- conflicted
+++ resolved
@@ -6,13 +6,8 @@
         "seed:run": "ts-node ./node_modules/typeorm-seeding/dist/cli.js seed"
     },
     "dependencies": {
-<<<<<<< HEAD
         "@faker-js/faker": "^9.2.0",
-        "bull": "^4.16.3",
-=======
-        "@faker-js/faker": "^9.1.0",
         "bull": "^4.16.4",
->>>>>>> 4227f218
         "pg": "^8.13.1",
         "ts-node": "^10.9.2",
         "typeorm": "^0.4.0-alpha.1",
