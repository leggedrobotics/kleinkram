{
    "name": "Kleinkram_common",
    "version": "0.19.1",
    "scripts": {
        "seed:config": "ts-node ./node_modules/typeorm-seeding/dist/cli.js config",
        "seed:run": "ts-node ./node_modules/typeorm-seeding/dist/cli.js seed"
    },
    "dependencies": {
        "@faker-js/faker": "^9.0.0",
        "pg": "^8.12.0",
        "ts-node": "^10.9.2",
        "typeorm": "^0.3.20",
        "typeorm-seeding": "^1.6.1"
    },
    "devDependencies": {
<<<<<<< HEAD
        "@types/node": "22.5.5",
        "typescript": "5.4.4"
=======
        "@types/node": "22.4.1",
        "typescript": "5.6.2"
>>>>>>> 151611bf
    }
}<|MERGE_RESOLUTION|>--- conflicted
+++ resolved
@@ -13,12 +13,7 @@
         "typeorm-seeding": "^1.6.1"
     },
     "devDependencies": {
-<<<<<<< HEAD
         "@types/node": "22.5.5",
-        "typescript": "5.4.4"
-=======
-        "@types/node": "22.4.1",
         "typescript": "5.6.2"
->>>>>>> 151611bf
     }
 }