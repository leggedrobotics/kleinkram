--- conflicted
+++ resolved
@@ -4,7 +4,6 @@
 import Project from '../project/project.entity';
 
 import { AccessGroupRights } from '../../frontend_shared/enum';
-import { ProjectWithAccessRightsDto } from '../../api/types/project/project-access.dto';
 
 @Unique('no_duplicated_access_groups_per_project', ['accessGroup', 'project'])
 @Entity()
@@ -23,43 +22,4 @@
         nullable: false,
     })
     project?: Project;
-<<<<<<< HEAD
-
-    get projectsOfGroup(): ProjectWithAccessRightsDto {
-        if (this.project === undefined) {
-            throw new Error('Project not found');
-        }
-
-        return {
-            uuid: this.project.uuid,
-            name: this.project.name,
-            description: this.project.description,
-            createdAt: this.project.createdAt,
-            updatedAt: this.project.updatedAt,
-            rights: this.rights,
-        };
-    }
-
-    get projectAccessDto() {
-        if (this.accessGroup === undefined) {
-            throw new Error('Access group not found');
-        }
-
-        if (this.accessGroup.memberships === undefined) {
-            throw new Error('Access group has no memberships');
-        }
-
-        return {
-            createdAt: this.createdAt,
-            hidden: false,
-            memberCount: this.accessGroup.memberships.length,
-            type: this.accessGroup.type,
-            updatedAt: this.updatedAt,
-            name: this.accessGroup.name,
-            rights: this.rights,
-            uuid: this.accessGroup.uuid,
-        };
-    }
-=======
->>>>>>> e8cf30f7
 }