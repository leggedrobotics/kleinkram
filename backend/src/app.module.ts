--- conflicted
+++ resolved
@@ -28,13 +28,10 @@
 import logger from './logger';
 import { CookieNames } from '@common/enum';
 import { ActionService } from './action/action.service';
-<<<<<<< HEAD
 import Category from '@common/entities/category/category.entity';
 import { CategoryModule } from './category/category.module';
-=======
 import { PrometheusModule } from '@willsoto/nestjs-prometheus';
 import fs from 'node:fs';
->>>>>>> bbd56ccb
 
 /**
  *
