--- conflicted
+++ resolved
@@ -438,29 +438,11 @@
             }
         }
 
-<<<<<<< HEAD
-        if (file.project_uuid) {
-            const newProject = await this.projectRepository.findOne({
-                where: { uuid: file.project_uuid },
-            });
-            if (newProject) {
-                dbFile.mission.project = newProject;
-            } else {
-                throw new Error('Project not found');
-            }
-        }
-=======
->>>>>>> 9dd9dea1
         if (file.categories) {
             const cats = await this.categoryRepository.find({
                 where: { uuid: In(file.categories) },
             });
-<<<<<<< HEAD
-            console.log(cats);
             dbFile.categories = cats;
-=======
-            db_file.categories = cats;
->>>>>>> 9dd9dea1
         }
 
         await this.dataSource
@@ -481,12 +463,14 @@
                 throw err;
             });
         await addTagsToMinioObject(
-            getBucketFromFileType(db_file.type),
-            db_file.uuid,
+            getBucketFromFileType(dbFile.type),
+            dbFile.uuid,
             {
-                project_uuid: db_file.mission.project.uuid,
-                mission_uuid: db_file.mission.uuid,
-                filename: db_file.filename,
+                // eslint-disable-next-line @typescript-eslint/naming-convention
+                project_uuid: dbFile.mission.project.uuid,
+                // eslint-disable-next-line @typescript-eslint/naming-convention
+                mission_uuid: dbFile.mission.uuid,
+                filename: dbFile.filename,
             },
         );
         return this.fileRepository.findOne({
@@ -877,7 +861,9 @@
                     {} as TaggingOpts,
                 );
                 await addTagsToMinioObject(bucked, file.name, {
+                    // eslint-disable-next-line @typescript-eslint/naming-convention
                     project_uuid: fileEntity.mission.project.uuid,
+                    // eslint-disable-next-line @typescript-eslint/naming-convention
                     mission_uuid: fileEntity.mission.uuid,
                     filename: fileEntity.filename,
                 });
