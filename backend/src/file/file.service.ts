--- conflicted
+++ resolved
@@ -531,6 +531,7 @@
             where,
             take,
             skip,
+            order: { filename: 'ASC' },
         });
         if (resUUIDs.length === 0) {
             return [[], count];
@@ -549,12 +550,6 @@
                 'topics',
                 'creator',
             ],
-<<<<<<< HEAD
-=======
-            order: { filename: 'ASC' },
-            take,
-            skip,
->>>>>>> bbd56ccb
         });
         return [files, count];
     }
