--- conflicted
+++ resolved
@@ -1,4 +1,4 @@
-import { BadRequestException, Injectable } from '@nestjs/common';
+import { Injectable } from '@nestjs/common';
 import { InjectRepository } from '@nestjs/typeorm';
 import { Brackets, DataSource, Repository } from 'typeorm';
 import FileEntity from '@common/entities/file/file.entity';
@@ -27,15 +27,13 @@
         private readonly dataSource: DataSource,
     ) {}
 
-    async findAll(userUUID: string, skip: number, take: number) {
+    async findAll(userUUID: string) {
         const user = await this.userRepository.findOneOrFail({
             where: { uuid: userUUID },
         });
         if (user.role === UserRole.ADMIN) {
             return this.fileRepository.find({
                 relations: ['mission'],
-                skip,
-                take,
             });
         }
         return this.fileRepository
@@ -64,9 +62,7 @@
                         userUUID,
                     });
                 }),
-            )
-            .skip(skip)
-            .take(take);
+            );
     }
 
     async findFilteredByNames(
@@ -74,8 +70,6 @@
         missionName: string,
         topics: string[],
         userUUID: string,
-        skip: number,
-        take: number,
     ) {
         const user = await this.userRepository.findOneOrFail({
             where: { uuid: userUUID },
@@ -87,9 +81,7 @@
             .select('file.uuid')
             .leftJoin('file.mission', 'mission')
             .leftJoin('file.topics', 'topic')
-            .leftJoin('mission.project', 'project')
-            .skip(skip)
-            .take(take);
+            .leftJoin('mission.project', 'project');
 
         if (user.role !== UserRole.ADMIN) {
             query
@@ -160,8 +152,6 @@
         and_or: boolean,
         mcapBag: boolean,
         userUUID: string,
-        skip: number,
-        take: number,
     ) {
         const user = await this.userRepository.findOneOrFail({
             where: { uuid: userUUID },
@@ -175,9 +165,7 @@
             .leftJoin('mission.project', 'project')
             .andWhere('file.type = :type', {
                 type: mcapBag ? FileType.MCAP : FileType.BAG,
-            })
-            .skip(skip)
-            .take(take);
+            });
 
         // ADMIN user have access to all files, all other users have access to files based on their access
         if (user.role !== UserRole.ADMIN) {
@@ -186,7 +174,7 @@
 
         // Apply filters for fileName, projectUUID, and date
         if (fileName) {
-            logger.debug('Filtering files by filename: ' + fileName);
+            logger.debug("Filtering files by filename: " + fileName);
             query.andWhere('file.filename LIKE :fileName', {
                 fileName: `%${fileName}%`,
             });
@@ -259,8 +247,6 @@
     async update(uuid: string, file: UpdateFile) {
         logger.debug('Updating file with uuid: ' + uuid);
         logger.debug('New file data: ' + JSON.stringify(file));
-<<<<<<< HEAD
-=======
 
         const db_file = await this.fileRepository.findOne({
             where: { uuid },
@@ -276,7 +262,6 @@
             db_file.type === FileType.MCAP
                 ? env.MINIO_MCAP_BUCKET_NAME
                 : env.MINIO_BAG_BUCKET_NAME;
->>>>>>> 196501b9
 
         db_file.filename = file.filename;
         db_file.date = file.date;
