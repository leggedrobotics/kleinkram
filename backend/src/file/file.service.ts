import { BadRequestException, Injectable } from '@nestjs/common';
import { InjectRepository } from '@nestjs/typeorm';
import { Brackets, DataSource, Repository } from 'typeorm';
import FileEntity from '@common/entities/file/file.entity';
import { UpdateFile } from './entities/update-file.dto';
import env from '@common/env';
import Mission from '@common/entities/mission/mission.entity';
import { externalMinio, internalMinio, moveFile } from '../minioHelper';
import Project from '@common/entities/project/project.entity';
import Topic from '@common/entities/topic/topic.entity';
import { FileType, UserRole } from '@common/enum';
import User from '@common/entities/user/user.entity';
import { addAccessJoinsAndConditions } from '../auth/authHelper';
import logger from '../logger';

@Injectable()
export class FileService {
    constructor(
        @InjectRepository(FileEntity)
        private fileRepository: Repository<FileEntity>,
        @InjectRepository(Mission)
        private missionRepository: Repository<Mission>,
        @InjectRepository(Project)
        private projectRepository: Repository<Project>,
        @InjectRepository(Topic) private topicRepository: Repository<Topic>,
        @InjectRepository(User) private userRepository: Repository<User>,
        private readonly dataSource: DataSource,
    ) {}

<<<<<<< HEAD
    async findAll(userUUID: string, take: number, skip: number) {
=======
    async findAll(userUUID: string, skip: number, take: number) {
>>>>>>> 28b4763d
        const user = await this.userRepository.findOneOrFail({
            where: { uuid: userUUID },
        });
        if (user.role === UserRole.ADMIN) {
            return this.fileRepository.find({
                relations: ['mission'],
                skip,
                take,
<<<<<<< HEAD
            })
=======
            });
>>>>>>> 28b4763d
        }
        return this.fileRepository
            .createQueryBuilder('file')
            .leftJoinAndSelect('file.mission', 'mission')
            .leftJoin('mission.project', 'project')
            .leftJoin(
                'projectAccessViewEntity',
                'projectAccessView',
                'projectAccessView.projectUUID = project.uuid',
            )
            .leftJoin(
                'missionAccessView',
                'missionAccessView',
                'missionAccessView.missionUUID = mission.uuid',
            )
            .leftJoin('projectAccessView.accessGroup', 'projectAccessGroup')
            .leftJoin('projectAccessGroup.users', 'projectUsers')
            .leftJoin('missionAccessView.accessGroup', 'missionAccessGroup')
            .leftJoin('missionAccessGroup.users', 'missionUsers')
            .where(
                new Brackets((qb) => {
                    qb.where('projectUsers.uuid = :userUUID', {
                        userUUID,
                    }).orWhere('missionUsers.uuid = :userUUID', {
                        userUUID,
                    });
                }),
<<<<<<< HEAD
            ).skip(skip).take(take)
=======
            )
            .skip(skip)
            .take(take);
>>>>>>> 28b4763d
    }

    async findFilteredByNames(
        projectName: string,
        missionName: string,
        topics: string,
        userUUID: string,
<<<<<<< HEAD
        take: number,
        skip: number,
=======
        skip: number,
        take: number,
>>>>>>> 28b4763d
    ) {
        const user = await this.userRepository.findOneOrFail({
            where: { uuid: userUUID },
        });
        let splitTopics = [];
        if (topics) {
            splitTopics = topics.split(',');
        }

        // Start building your query with basic filters
        let query = this.fileRepository
            .createQueryBuilder('file')
            .select('file.uuid')
            .distinct(true)
            .leftJoin('file.mission', 'mission')
            .leftJoin('mission.project', 'project')
            .skip(skip)
            .take(take);

        if (user.role !== UserRole.ADMIN) {
            query = addAccessJoinsAndConditions(query, userUUID);
        }
        if (projectName) {
            query.andWhere('project.name = :projectName', { projectName });
        }
        if (missionName) {
            query.andWhere('mission.name = :missionName', { missionName });
        }
        if (splitTopics && splitTopics.length > 0) {
            // Define a subquery that selects files associated with all required topics
            const topicSubquery = this.fileRepository
                .createQueryBuilder('subfile')
                .select('subfile.uuid')
                .leftJoin('subfile.topics', 'subtopic')
                .where('subtopic.name IN (:...topics)', {
                    topics: splitTopics,
                })
                .groupBy('subfile.uuid')
                .having('COUNT(subfile.uuid) = :topicCount', {
                    topicCount: splitTopics.length,
                });

            // Use the subquery in the main query
            query
                .andWhere('file.uuid IN (' + topicSubquery.getQuery() + ')')
                .setParameters(topicSubquery.getParameters()); // Ensure all parameters are correctly set
        }
        console.log(query.getQueryAndParameters());
        // Execute the query
        const fileIds = await query.getMany();
        if (fileIds.length === 0) {
            return [];
        }
        const fileIdsArray = fileIds.map((file) => file.uuid);
        return await this.fileRepository
            .createQueryBuilder('file')
            .leftJoinAndSelect('file.mission', 'mission')
            .leftJoinAndSelect('mission.project', 'project')
            .leftJoinAndSelect('file.topics', 'topic')
            .leftJoinAndSelect('file.creator', 'creator')

            .where('file.uuid IN (:...fileIds)', { fileIds: fileIdsArray })
            .skip(skip).take(take)
            .getMany();
    }

    async findFiltered(
        fileName: string,
        projectUUID: string,
        missionUUID: string,
        startDate: Date,
        endDate: Date,
        topics: string,
        and_or: boolean,
        mcapBag: boolean,
        userUUID: string,
<<<<<<< HEAD
        take: number,
        skip: number,
=======
        skip: number,
        take: number,
>>>>>>> 28b4763d
    ) {
        const user = await this.userRepository.findOneOrFail({
            where: { uuid: userUUID },
        });
        // Start building your query with basic filters
        let query = this.fileRepository
            .createQueryBuilder('file')
            .select('file.uuid')
            .leftJoin('file.mission', 'mission')
            .leftJoin('file.topics', 'topic')
            .leftJoin('mission.project', 'project')
            .andWhere('file.type = :type', {
                type: mcapBag ? FileType.MCAP : FileType.BAG,
            })
            .skip(skip)
            .take(take);

        // ADMIN user have access to all files, all other users have access to files based on their access
        if (user.role !== UserRole.ADMIN) {
            query = addAccessJoinsAndConditions(query, userUUID);
        }

        // Apply filters for fileName, projectUUID, and date
        if (fileName) {
            logger.debug("Filtering files by filename: " + fileName);
            query.andWhere('file.filename LIKE :fileName', {
                fileName: `%${fileName}%`,
            });
        }

        if (projectUUID) {
            logger.debug('Filtering files by projectUUID: ' + projectUUID);
            query.andWhere('project.uuid = :projectUUID', { projectUUID });
        }

        if (missionUUID) {
            logger.debug('Filtering files by missionUUID: ' + missionUUID);
            query.andWhere('mission.uuid = :missionUUID', { missionUUID });
        }

        if (startDate && endDate) {
            logger.debug(
                'Filtering files by date range: ' + startDate + ' - ' + endDate,
            );
            query.andWhere('file.date BETWEEN :startDate AND :endDate', {
                startDate: startDate,
                endDate: endDate,
            });
        }

        if (topics) {
            const splitTopics = topics.split(',');
            if (splitTopics && topics.length > 0 && splitTopics.length > 0) {
                query.andWhere('topic.name IN (:...splitTopics)', {
                    splitTopics,
                });
            }

            if (and_or) {
                query.having('COUNT(file.uuid) = :topicCount', {
                    topicCount: splitTopics.length,
                });
            }
        }

        query.groupBy('file.uuid');
        console.log(query.getSql());
        // Execute the query
        const fileIds = await query.getMany();
        if (fileIds.length === 0) {
            logger.silly('No files found');
            return [];
        }

        const fileIdsArray = fileIds.map((file) => file.uuid);
        return await this.fileRepository
            .createQueryBuilder('file')
            .leftJoinAndSelect('file.mission', 'mission')
            .leftJoinAndSelect('mission.project', 'project')
            .leftJoinAndSelect('file.topics', 'topic')
            .leftJoinAndSelect('file.creator', 'creator')
            .where('file.uuid IN (:...fileIds)', { fileIds: fileIdsArray })
            .skip(skip)
            .take(take)
            .getMany();
    }

    async findOne(uuid: string) {
        return this.fileRepository.findOne({
            where: { uuid },
            relations: ['mission', 'topics', 'mission.project', 'creator'],
        });
    }

    async findByFilename(filename: string) {
        return this.fileRepository.findOne({
            where: { filename },
            relations: ['mission', 'topics', 'mission.project'],
        });
    }

    async update(uuid: string, file: UpdateFile) {
        logger.debug('Updating file with uuid: ' + uuid);
        logger.debug('New file data: ' + JSON.stringify(file));

        const db_file = await this.fileRepository.findOne({
            where: { uuid },
            relations: ['mission', 'mission.project'],
        });

        if (!db_file) {
            throw new Error('File not found');
        }

        const srcPath = `${db_file.mission.project.name}/${db_file.mission.name}/${db_file.filename}`;
        const bucketName =
            db_file.type === FileType.MCAP
                ? env.MINIO_MCAP_BUCKET_NAME
                : env.MINIO_BAG_BUCKET_NAME;

        db_file.filename = file.filename;
        db_file.date = file.date;

        if (file.mission_uuid) {
            const newMission = await this.missionRepository.findOne({
                where: { uuid: file.mission_uuid },
                relations: ['project'],
            });
            if (newMission) {
                db_file.mission = newMission;
            } else {
                throw new Error('Mission not found');
            }
        }

        if (file.project_uuid) {
            const newProject = await this.projectRepository.findOne({
                where: { uuid: file.project_uuid },
            });
            if (newProject) {
                db_file.mission.project = newProject;
            } else {
                throw new Error('Project not found');
            }
        }

        const destPath = `${db_file.mission.project.name}/${db_file.mission.name}/${db_file.filename}`;
        if (srcPath !== destPath) {
            await moveFile(srcPath, destPath, bucketName);
        }
        await this.dataSource.transaction(
            async (transactionalEntityManager) => {
                await transactionalEntityManager.save(
                    Project,
                    db_file.mission.project,
                );
                await transactionalEntityManager.save(Mission, db_file.mission);
                await transactionalEntityManager.save(FileEntity, db_file);
            },
        );

        return this.fileRepository.findOne({
            where: { uuid },
            relations: ['mission', 'mission.project'],
        });
    }

    async generateDownload(uuid: string, expires: boolean) {
        const file = await this.fileRepository.findOneOrFail({
            where: { uuid },
            relations: ['mission', 'mission.project'],
        });

        if (file.uuid === undefined || file.uuid !== uuid) {
            throw new Error('File not found');
        }

        return await externalMinio.presignedUrl(
            'GET',
            file.type === FileType.MCAP
                ? env.MINIO_MCAP_BUCKET_NAME
                : env.MINIO_BAG_BUCKET_NAME,
            `${file.mission.project.name}/${file.mission.name}/${file.filename}`,
            expires ? 4 * 60 * 60 : 604800, // 604800 seconds = 1 week
        );
    }

    async generateDownloadForToken(missionUUID: string) {
        const mission = await this.missionRepository.findOneOrFail({
            where: { uuid: missionUUID },
            relations: ['files', 'project'],
        });
        const urls = await Promise.all(
            mission.files.map((f) =>
                externalMinio.presignedUrl(
                    'GET',
                    env.MINIO_BAG_BUCKET_NAME,
                    `${mission.project.name}/${mission.name}/${f.filename}`,
                    4 * 60 * 60,
                ),
            ),
        );
        return urls;
    }

    async clear() {
        await this.topicRepository.query('DELETE FROM "topic"');
        await this.fileRepository.query('DELETE FROM "file"');
    }

    async findByMission(missionUUID: string, take: number, skip: number) {
        return this.fileRepository.find({
            where: { mission: { uuid: missionUUID } },
            relations: ['mission', 'topics', 'creator', 'mission.creator'],
            take,
            skip
        });
    }
}<|MERGE_RESOLUTION|>--- conflicted
+++ resolved
@@ -27,11 +27,7 @@
         private readonly dataSource: DataSource,
     ) {}
 
-<<<<<<< HEAD
     async findAll(userUUID: string, take: number, skip: number) {
-=======
-    async findAll(userUUID: string, skip: number, take: number) {
->>>>>>> 28b4763d
         const user = await this.userRepository.findOneOrFail({
             where: { uuid: userUUID },
         });
@@ -40,11 +36,7 @@
                 relations: ['mission'],
                 skip,
                 take,
-<<<<<<< HEAD
             })
-=======
-            });
->>>>>>> 28b4763d
         }
         return this.fileRepository
             .createQueryBuilder('file')
@@ -72,13 +64,7 @@
                         userUUID,
                     });
                 }),
-<<<<<<< HEAD
             ).skip(skip).take(take)
-=======
-            )
-            .skip(skip)
-            .take(take);
->>>>>>> 28b4763d
     }
 
     async findFilteredByNames(
@@ -86,13 +72,8 @@
         missionName: string,
         topics: string,
         userUUID: string,
-<<<<<<< HEAD
         take: number,
         skip: number,
-=======
-        skip: number,
-        take: number,
->>>>>>> 28b4763d
     ) {
         const user = await this.userRepository.findOneOrFail({
             where: { uuid: userUUID },
@@ -169,13 +150,8 @@
         and_or: boolean,
         mcapBag: boolean,
         userUUID: string,
-<<<<<<< HEAD
         take: number,
         skip: number,
-=======
-        skip: number,
-        take: number,
->>>>>>> 28b4763d
     ) {
         const user = await this.userRepository.findOneOrFail({
             where: { uuid: userUUID },
