import { Body, Controller, Delete, Get, Post } from '@nestjs/common';
import { AccessService } from './access.service';
import {
    CanCreate,
    CanDeleteProject,
    CanReadProject,
    CanWriteProject,
    IsAccessGroupCreator,
    IsAccessGroupCreatorByAccessGroupUser,
    IsAccessGroupCreatorByProjectAccess,
    UserOnly,
} from './roles.decorator';
import { addUser, AuthRes } from './paramDecorator';
import { AccessGroupRights } from '@common/enum';
import {
    BodyAccessGroupRights,
    BodyName,
    BodyUUID,
} from '../validation/bodyDecorators';
import {
    QueryOptionalBoolean,
    QueryOptionalString,
    QuerySkip,
    QueryUUID,
} from '../validation/queryDecorators';
import { ParamUUID } from '../validation/paramDecorators';

@Controller('access')
export class AccessController {
    constructor(private readonly accessService: AccessService) {}

    @Get('one')
    @UserOnly()
    async getAccessGroup(@QueryUUID('uuid','AccessGroup UUID') uuid: string) {
        return this.accessService.getAccessGroup(uuid);
    }

    @Post('create')
    @CanCreate()
    async createAccessGroup(
        @BodyName('name', 'Name of AccessGroup') name: string,
        @addUser() user: AuthRes,
    ) {
        return this.accessService.createAccessGroup(name, user);
    }

    @Get('canAddAccessGroupToProject')
    @UserOnly()
    async canAddAccessGroup(
        @QueryUUID('uuid', 'Project UUID' ) uuid: string,
        @addUser() user?: AuthRes,
    ) {
        return this.accessService.hasProjectRights(uuid, user);
    }

    @Post('addUserToProject')
    @CanWriteProject()
    async addUserToProject(
        @BodyUUID('uuid', 'Access Group UUID') uuid: string,
        @BodyUUID('userUUID', 'User UUID') userUUID: string,
        @BodyAccessGroupRights('rights', 'User Rights') rights: AccessGroupRights,
        @addUser() requestUser?: AuthRes,
    ) {
        return this.accessService.addUserToProject(
            uuid,
            userUUID,
            rights,
            requestUser,
        );
    }

    @Post('addUserToAccessGroup')
    @IsAccessGroupCreator()
    async addUserToAccessGroup(
        @BodyUUID('uuid', 'Access Group UUID') uuid: string,
        @BodyUUID('userUUID', 'User UUID') userUUID: string,
    ) {
        return this.accessService.addUserToAccessGroup(uuid, userUUID);
    }

    @Post('removeUserFromAccessGroup')
    @IsAccessGroupCreator()
    async removeUserFromAccessGroup(
        @BodyUUID('uuid', 'Access Group UUID') uuid: string,
        @BodyUUID('userUUID', 'User UUID') userUUID: string,
    ) {
        return this.accessService.removeUserFromAccessGroup(uuid, userUUID);
    }

    @Get('filtered')
    @UserOnly()
    @CanCreate()
    async search(
        @QueryOptionalString('search', 'Searchkey for accessgroup name') search: string,
        @QuerySkip('skip') skip: number,
        @QuerySkip('take') take: number,
        @QueryOptionalBoolean('personal', 'Only Personal Access Groups') personal: boolean,
        @QueryOptionalBoolean('creator', 'Only Access Groups created by user') creator: boolean,
        @QueryOptionalBoolean('member', 'Only Access Groups the user is member of') member: boolean,
        @addUser() user?: AuthRes,
    ) {
        return this.accessService.searchAccessGroup(
            search,
            personal,
            creator,
            member,
            user,
            skip,
            take,
        );
    }

    @Post('addAccessGroupToProject')
    @CanWriteProject()
    async addAccessGroupToProject(
        @BodyUUID('uuid', 'Project UUID') uuid: string,
        @BodyUUID('accessGroupUUID', 'Access Group UUID') accessGroupUUID: string,
        @BodyAccessGroupRights('rights', 'User Rights') rights: AccessGroupRights,
        @addUser() user?: AuthRes,
    ) {
        return this.accessService.addAccessGroupToProject(
            uuid,
            accessGroupUUID,
            rights,
            user,
        );
    }

    @Post('removeAccessGroupFromProject')
    @CanDeleteProject()
    async removeAccessGroupFromProject(
        @BodyUUID('uuid', 'Project UUID') uuid: string,
        @BodyUUID('accessGroupUUID', 'Access Group UUID') accessGroupUUID: string,
        @addUser() user?: AuthRes,
    ) {
        return this.accessService.removeAccessGroupFromProject(
            uuid,
            accessGroupUUID,
            user,
        );
    }

    @Delete(':uuid')
    @IsAccessGroupCreator()
    async deleteAccessGroup(@ParamUUID('uuid') uuid: string) {
        return this.accessService.deleteAccessGroup(uuid);
    }

    @Get('projectAccess')
    @CanReadProject()
    async getProjectAccess(
        @QueryUUID('uuid', 'Project UUID') uuid: string,
        @QueryUUID('projectAccessUUID','ProjectAccess UUID') projectAccessUUID: string,
    ) {
        return this.accessService.getProjectAccess(uuid, projectAccessUUID);
    }

    @Post('updateProjectAccess')
    @CanWriteProject()
    async updateProjectAccess(
<<<<<<< HEAD
        @BodyUUID('uuid', 'Project UUID') uuid: string,
        @BodyUUID('projectAccessUUID', 'ProjectAccess UUID') projectAccessUUID: string,
        @BodyAccessGroupRights('rights', 'User Rights') rights: AccessGroupRights,
=======
        @BodyUUID('uuid') uuid: string,
        @BodyUUID('groupUuid') groupUuid: string,
        @BodyAccessGroupRights('rights') rights: AccessGroupRights,
>>>>>>> 67071535
        @addUser() user?: AuthRes,
    ) {
        return this.accessService.updateProjectAccess(
            uuid,
            groupUuid,
            rights,
            user,
        );
    }

    @Post('setExpireDate')
    @IsAccessGroupCreatorByAccessGroupUser()
    async setExpireDate(
        @BodyUUID('aguUUID', 'AccessGroupUser UUID') aguUUID: string,
        @Body('expireDate') expireDate: Date,
    ) {
        return this.accessService.setExpireDate(aguUUID, expireDate);
    }
}<|MERGE_RESOLUTION|>--- conflicted
+++ resolved
@@ -158,15 +158,9 @@
     @Post('updateProjectAccess')
     @CanWriteProject()
     async updateProjectAccess(
-<<<<<<< HEAD
         @BodyUUID('uuid', 'Project UUID') uuid: string,
-        @BodyUUID('projectAccessUUID', 'ProjectAccess UUID') projectAccessUUID: string,
+        @BodyUUID('groupUuid', '?? UUID') groupUuid: string,
         @BodyAccessGroupRights('rights', 'User Rights') rights: AccessGroupRights,
-=======
-        @BodyUUID('uuid') uuid: string,
-        @BodyUUID('groupUuid') groupUuid: string,
-        @BodyAccessGroupRights('rights') rights: AccessGroupRights,
->>>>>>> 67071535
         @addUser() user?: AuthRes,
     ) {
         return this.accessService.updateProjectAccess(
