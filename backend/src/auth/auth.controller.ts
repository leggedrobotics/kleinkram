--- conflicted
+++ resolved
@@ -24,12 +24,7 @@
     const user = req.user;
     const token = await this.authService.login(user);
     const state = req.query.state;
-<<<<<<< HEAD
-=======
-    logger.debug(`State: ${state}`);
->>>>>>> ac844548
     if (state == 'cli') {
-      logger.debug('Redirecting to CLI');
       res.redirect(
         `http://localhost:8000/cli/callback?access_token=${token.access_token}&refresh_token=${token.refresh_token}`,
       );
