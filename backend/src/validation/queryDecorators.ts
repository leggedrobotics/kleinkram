--- conflicted
+++ resolved
@@ -1,10 +1,3 @@
-<<<<<<< HEAD
-import {BadRequestException, createParamDecorator, ExecutionContext,} from '@nestjs/common';
-import {validateOrReject} from 'class-validator';
-import {plainToInstance} from 'class-transformer';
-import {BooleanValidate, NumberValidate, StringArrayValidate, StringValidate, UUIDValidate,} from './validationTypes';
-
-=======
 import {
     BadRequestException,
     createParamDecorator,
@@ -20,7 +13,6 @@
     StringValidate,
     UUIDValidate,
 } from './validationTypes';
->>>>>>> 28b4763d
 
 export const QueryUUID = createParamDecorator(
     async (data: string, ctx: ExecutionContext) => {
@@ -165,11 +157,7 @@
         const request = ctx.switchToHttp().getRequest();
         const value = request.query[data];
 
-<<<<<<< HEAD
-        const object = plainToInstance(StringValidate, {value});
-=======
-        const object = plainToInstance(DateStringValidate, { value });
->>>>>>> 28b4763d
+        const object = plainToInstance(DateStringValidate, {value});
         await validateOrReject(object).catch((errors) => {
             throw new BadRequestException(
                 `Parameter ${data} is not a valid Date`,
@@ -283,11 +271,7 @@
             return;
         }
 
-<<<<<<< HEAD
-        const object = plainToInstance(StringValidate, {value});
-=======
-        const object = plainToInstance(DateStringValidate, { value });
->>>>>>> 28b4763d
+        const object = plainToInstance(DateStringValidate, {value});
         await validateOrReject(object).catch((errors) => {
             throw new BadRequestException(
                 `Parameter ${data} is not a valid Date`,
