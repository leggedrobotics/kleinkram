--- conflicted
+++ resolved
@@ -18,12 +18,9 @@
 import {
     QueryOptionalString,
     QuerySkip,
-<<<<<<< HEAD
-    QueryTake,
-=======
     QuerySortBy,
     QuerySortDirection,
->>>>>>> 03663f0a
+    QueryTake,
     QueryUUID,
 } from '../validation/queryDecorators';
 import Action from '@common/entities/action/action.entity';
@@ -85,13 +82,7 @@
         @Query() dto: ActionQuery,
         @addUser() auth: AuthRes,
         @QuerySkip('skip') skip: number,
-<<<<<<< HEAD
         @QueryTake('take') take: number,
-        @QueryOptionalString('sortBy') sortBy: string,
-        @QueryOptionalBoolean('descending') descending: boolean,
-        @QueryOptionalString('search') search: string,
-=======
-        @QuerySkip('take') take: number,
         @QuerySortBy('sortBy') sortBy: string,
         @QuerySortDirection('sortDirection') sortDirection: 'ASC' | 'DESC',
         @QueryOptionalString(
@@ -99,7 +90,6 @@
             'Searchkey in name, state_cause or image_name',
         )
         search: string,
->>>>>>> 03663f0a
     ) {
         let missionUuid = dto.mission_uuid;
         if (auth.apikey) {
