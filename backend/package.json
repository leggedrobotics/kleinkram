{
<<<<<<< HEAD
    "name": "kleinkram-backend",
=======
    "name": "Kleinkram_backend",
>>>>>>> 102ff54f
    "version": "0.36.2",
    "description": "",
    "author": "",
    "private": true,
    "license": "UNLICENSED",
    "scripts": {
        "build": "nest build",
        "format": "prettier --write \\\"src/**/*.ts\\\" \\\"tests/**/*.ts\\\"",
        "start": "nest start",
        "start:dev": "nest start --watch --preserveWatchOutput",
        "start:debug": "nest start --debug --watch",
        "start:prod": "node dist/backend/src/main.js",
        "lint": "eslint \"{src,apps,libs,test}/**/*.ts\" --fix",
        "test": "jest --runInBand --detectOpenHandles --forceExit",
        "test:verbose": "jest --silent=false",
        "typeorm": "typeorm-ts-node-commonjs"
    },
    "dependencies": {
        "@aws-sdk/client-sts": "^3.637.0",
        "@google-cloud/local-auth": "^3.0.1",
        "@nestjs/common": "^10.4.5",
        "@nestjs/config": "^3.2.0",
        "@nestjs/core": "^10.4.5",
        "@nestjs/jwt": "^10.2.0",
        "@nestjs/mapped-types": "^2.0.5",
        "@nestjs/passport": "^10.0.3",
        "@nestjs/platform-express": "^10.4.1",
        "@nestjs/schedule": "^4.1.0",
        "@nestjs/swagger": "^8.0.1",
        "@nestjs/typeorm": "^10.0.2",
        "@opentelemetry/exporter-prometheus": "^0.54.0",
        "@opentelemetry/exporter-trace-otlp-http": "^0.54.0",
        "@opentelemetry/instrumentation-express": "^0.44.0",
        "@opentelemetry/instrumentation-fetch": "^0.54.0",
        "@opentelemetry/instrumentation-http": "^0.54.0",
        "@opentelemetry/instrumentation-nestjs-core": "^0.41.0",
        "@opentelemetry/instrumentation-pg": "^0.47.0",
        "@opentelemetry/instrumentation-winston": "^0.41.0",
        "@opentelemetry/sdk-node": "^0.54.0",
        "@opentelemetry/sdk-trace-base": "^1.27.0",
        "@types/multer": "^1.4.11",
        "@types/passport-google-oauth20": "^2.0.16",
        "@willsoto/nestjs-prometheus": "^6.0.1",
        "aws4": "^1.13.2",
        "axios": "^1.6.8",
        "bull": "^4.12.2",
        "class-transformer": "^0.5.1",
        "class-validator": "^0.14.1",
        "cookie-parser": "^1.4.6",
        "form-data": "^4.0.0",
        "googleapis": "^144.0.0",
        "jsonwebtoken": "^9.0.2",
        "minio": "8.0.2",
        "multer": "^1.4.5-lts.1",
        "passport": "^0.7.0",
        "passport-google-oauth": "^2.0.0",
        "passport-google-oauth20": "^2.0.0",
        "passport-jwt": "^4.0.1",
        "pg": "^8.11.3",
        "prom-client": "^15.1.3",
        "reflect-metadata": "^0.2.0",
        "rxjs": "^7.8.1",
        "typeorm": "^0.3.21-dev.e7649d2",
        "winston": "^3.14.2",
        "winston-loki": "^6.0.7"
    },
    "devDependencies": {
        "@aws-sdk/client-s3": "^3.685.0",
        "@jest/globals": "^29.7.0",
        "@nestjs/cli": "^10.4.4",
        "@nestjs/schematics": "^10.0.0",
        "@nestjs/testing": "^10.0.0",
        "@types/cookie-parser": "^1.4.7",
        "@types/express": "^5.0.0",
        "@types/jest": "^29.5.2",
        "@types/node": "^22.8.4",
        "@types/supertest": "^6.0.0",
        "@typescript-eslint/eslint-plugin": "^8.12.1",
        "@typescript-eslint/parser": "^8.13.0",
        "eslint": "^9.14.0",
        "eslint-config-prettier": "^9.0.0",
        "eslint-plugin-prettier": "^5.0.0",
        "jest": "^29.7.0",
        "prettier": "^3.0.0",
        "source-map-support": "^0.5.21",
        "supertest": "^7.0.0",
        "ts-jest": "^29.2.3",
        "ts-loader": "^9.4.3",
        "ts-node": "^10.9.1",
        "tsconfig-paths": "^4.2.0",
        "typescript": "^5.1.3"
    }
}<|MERGE_RESOLUTION|>--- conflicted
+++ resolved
@@ -1,9 +1,5 @@
 {
-<<<<<<< HEAD
     "name": "kleinkram-backend",
-=======
-    "name": "Kleinkram_backend",
->>>>>>> 102ff54f
     "version": "0.36.2",
     "description": "",
     "author": "",
@@ -71,7 +67,7 @@
         "winston-loki": "^6.0.7"
     },
     "devDependencies": {
-        "@aws-sdk/client-s3": "^3.685.0",
+        "@aws-sdk/client-s3": "^3.637.0",
         "@jest/globals": "^29.7.0",
         "@nestjs/cli": "^10.4.4",
         "@nestjs/schematics": "^10.0.0",
@@ -82,8 +78,8 @@
         "@types/node": "^22.8.4",
         "@types/supertest": "^6.0.0",
         "@typescript-eslint/eslint-plugin": "^8.12.1",
-        "@typescript-eslint/parser": "^8.13.0",
-        "eslint": "^9.14.0",
+        "@typescript-eslint/parser": "^8.12.2",
+        "eslint": "^9.13.0",
         "eslint-config-prettier": "^9.0.0",
         "eslint-plugin-prettier": "^5.0.0",
         "jest": "^29.7.0",
