--- conflicted
+++ resolved
@@ -1,10 +1,6 @@
 {
     "name": "Kleinkram_queueConsumer",
-<<<<<<< HEAD
-    "version": "0.35.8",
-=======
     "version": "0.36.1",
->>>>>>> a30fa4c9
     "scripts": {
         "start": "nest start",
         "start:dev": "nest start --watch --preserveWatchOutput",
