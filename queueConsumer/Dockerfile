FROM node:22-alpine

COPY ./queueConsumer/package.json /usr/src/queueConsumer/
COPY ./queueConsumer/yarn.lock /usr/src/queueConsumer/
COPY ./common/package.json /usr/src/common/
COPY ./common/yarn.lock /usr/src/common/

WORKDIR /usr/src/queueConsumer
RUN yarn
RUN wget https://github.com/foxglove/mcap/releases/download/releases%2Fmcap-cli%2Fv0.0.42/mcap-linux-amd64 -O /usr/local/bin/mcap \
    && chmod +x /usr/local/bin/mcap

WORKDIR /usr/src/common
RUN yarn

<<<<<<< HEAD
#RUN yarn build
CMD ["yarn", "start:dev"]
=======
# copy the rest of the files
COPY ./queueConsumer /usr/src/queueConsumer
COPY ./common /usr/src/common

# build the app
WORKDIR /usr/src/queueConsumer
CMD ["yarn", "start"]
>>>>>>> 9026862a
<|MERGE_RESOLUTION|>--- conflicted
+++ resolved
@@ -13,15 +13,10 @@
 WORKDIR /usr/src/common
 RUN yarn
 
-<<<<<<< HEAD
-#RUN yarn build
-CMD ["yarn", "start:dev"]
-=======
 # copy the rest of the files
 COPY ./queueConsumer /usr/src/queueConsumer
 COPY ./common /usr/src/common
 
 # build the app
 WORKDIR /usr/src/queueConsumer
-CMD ["yarn", "start"]
->>>>>>> 9026862a
+CMD ["yarn", "start:dev"]