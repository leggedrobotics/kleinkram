{
<<<<<<< HEAD
    "extends": ["tslint:recommended"],
    "compilerOptions": {
        "declaration": true,
        "esModuleInterop": true,
        "removeComments": true,
        "emitDecoratorMetadata": true,
        "experimentalDecorators": true,
        "allowSyntheticDefaultImports": true,
        "sourceMap": true,
        "outDir": "./dist",
        "baseUrl": "./",
        "incremental": true,
        "skipLibCheck": true,
        "strictNullChecks": false,
        "noImplicitAny": false,
        "strictBindCallApply": false,
        "forceConsistentCasingInFileNames": false,
        "noFallthroughCasesInSwitch": false,
        "target": "ES2022",
        "module": "commonjs",
        "moduleResolution": "node"
    },
    "rules": {
        "no-console": [true, "warning"]
=======
  "extends": [
    "tslint:recommended"
  ],
  "compilerOptions": {
    "module": "commonjs",
    "declaration": true,
    "removeComments": true,
    "emitDecoratorMetadata": true,
    "experimentalDecorators": true,
    "allowSyntheticDefaultImports": true,
    "target": "ES2021",
    "sourceMap": true,
    "outDir": "./dist",
    "baseUrl": "./",
    "incremental": true,
    "skipLibCheck": true,
    "strictNullChecks": false,
    "esModuleInterop": true,
    "noImplicitAny": false,
    "strictBindCallApply": false,
    "forceConsistentCasingInFileNames": false,
    "noFallthroughCasesInSwitch": false,
    "paths": {
      "@common/*": [
        "../common/*"
      ]
>>>>>>> 9026862a
    }
  },
  "rules": {
    "no-console": [
      true,
      "warning"
    ]
  },

}<|MERGE_RESOLUTION|>--- conflicted
+++ resolved
@@ -1,5 +1,4 @@
 {
-<<<<<<< HEAD
     "extends": ["tslint:recommended"],
     "compilerOptions": {
         "declaration": true,
@@ -20,45 +19,14 @@
         "noFallthroughCasesInSwitch": false,
         "target": "ES2022",
         "module": "commonjs",
-        "moduleResolution": "node"
+        "moduleResolution": "node",
+      "paths": {
+        "@common/*": [
+          "../common/*"
+        ]
+      }
     },
     "rules": {
         "no-console": [true, "warning"]
-=======
-  "extends": [
-    "tslint:recommended"
-  ],
-  "compilerOptions": {
-    "module": "commonjs",
-    "declaration": true,
-    "removeComments": true,
-    "emitDecoratorMetadata": true,
-    "experimentalDecorators": true,
-    "allowSyntheticDefaultImports": true,
-    "target": "ES2021",
-    "sourceMap": true,
-    "outDir": "./dist",
-    "baseUrl": "./",
-    "incremental": true,
-    "skipLibCheck": true,
-    "strictNullChecks": false,
-    "esModuleInterop": true,
-    "noImplicitAny": false,
-    "strictBindCallApply": false,
-    "forceConsistentCasingInFileNames": false,
-    "noFallthroughCasesInSwitch": false,
-    "paths": {
-      "@common/*": [
-        "../common/*"
-      ]
->>>>>>> 9026862a
     }
-  },
-  "rules": {
-    "no-console": [
-      true,
-      "warning"
-    ]
-  },
-
 }