--- conflicted
+++ resolved
@@ -9,15 +9,12 @@
 import { downloadMinioFile, uploadFile } from './helper/minioHelper';
 import logger from './logger';
 import { traceWrapper } from './tracing';
-<<<<<<< HEAD
 import QueueEntity from '@common/entities/queue/queue.entity';
 import FileEntity from '@common/entities/file/file.entity';
 import Topic from '@common/entities/topic/topic.entity';
 import env from '@common/env';
 import { FileLocation, FileState, FileType } from '@common/enum';
-=======
 import { drive_v3 } from 'googleapis';
->>>>>>> f119325e
 
 const fs = require('fs').promises;
 
@@ -79,7 +76,7 @@
         logger.debug(`Processing job ${job.id} of type ${job.name}.`);
     }
 
-    @Process({ concurrency: 1, name: 'processMinioFile' })
+    @Process({ concurrency: 3, name: 'processMinioFile' })
     async handleMinioFileProcessing(job: Job<{ queueUuid: string }>) {
         return await traceWrapper(async () => {
             logger.debug(
@@ -279,6 +276,7 @@
                     if (metadataRes.name.endsWith('.bag')) {
                         const newFile = this.fileRepository.create({
                             date,
+                            topics: createdTopics,
                             mission: queue.mission,
                             size,
                             filename: metadataRes.name,
