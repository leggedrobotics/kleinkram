import { InjectQueue, OnQueueActive, Process, Processor } from '@nestjs/bull';
import { Injectable, OnModuleInit } from '@nestjs/common';
import { Job, Queue } from 'bull';
import { InjectRepository } from '@nestjs/typeorm';
import { Repository } from 'typeorm';

import { convert, mcapMetaInfo } from './helper/converter';
import { downloadDriveFile, getMetadata, listFiles } from './helper/driveHelper';
import { downloadMinioFile, uploadFile } from './helper/minioHelper';
<<<<<<< HEAD
import Topic from './entities/topic.entity';
import { FileLocation, FileState, FileType } from './enum';
=======
>>>>>>> 9026862a
import logger from './logger';
import { traceWrapper } from './tracing';
import QueueEntity from '@common/entities/queue/queue.entity';
import FileEntity from '@common/entities/file/file.entity';
import Topic from '@common/entities/topic/topic.entity';
import env from '@common/env';
import { FileLocation, FileState, FileType } from '@common/enum';
import { drive_v3 } from 'googleapis';

const fs_promises = require('fs').promises;

async function saveAsMcap(tmp_file_name: string, full_pathname: string): Promise<boolean> {
    return await traceWrapper(async () => {
        const tmp_file_name_mcap = tmp_file_name.replace('.bag', '.mcap');
        const full_pathname_mcap = full_pathname.replace('.bag', '.mcap');

        logger.debug(`Converting file ${tmp_file_name} from bag to mcap ${tmp_file_name_mcap}`);
        await convert(tmp_file_name, tmp_file_name_mcap);
        logger.debug('File converted successfully');

        return await uploadFile(
            env.MINIO_MCAP_BUCKET_NAME,
            full_pathname_mcap,
            tmp_file_name_mcap,
        );

    }, 'processFile')();
}

@Processor('file-queue')
@Injectable()
export class FileProcessor implements OnModuleInit {
    constructor(
        @InjectQueue('file-queue') private readonly fileQueue: Queue,
        @InjectQueue('action-queue') private readonly analysisQueue: Queue,
        @InjectRepository(QueueEntity)
        private queueRepository: Repository<QueueEntity>,
        @InjectRepository(FileEntity)
        private fileRepository: Repository<FileEntity>,
        @InjectRepository(Topic) private topicRepository: Repository<Topic>,
    ) {
        logger.debug('FileProcessor created');
    }

    async onModuleInit() {
        logger.debug('Connecting to Redis...');
        try {
            await this.fileQueue.isReady();
            await this.analysisQueue.isReady();
            logger.debug('Connected to Redis successfully!');
        } catch (error) {
            logger.error('Failed to connect to Redis:', error);
        }
    }

    @OnQueueActive()
    onActive(job: Job) {
        logger.debug(`Processing job ${job.id} of type ${job.name}.`);
    }

    @Process({ concurrency: 3, name: 'processMinioFile' })
    async handleMinioFileProcessing(job: Job<{ queueUuid: string }>) {
        return await traceWrapper(async () => {
            logger.debug(`Job ${job.id} started, uuid is ${job.data.queueUuid}`);
            const queue = await this.startProcessing(job.data.queueUuid);
            const sourceIsBag = queue.filename.endsWith('.bag');

            const uuid = crypto.randomUUID();
            let tmp_file_name = `/tmp/${uuid}.${sourceIsBag ? 'bag' : 'mcap'}`;
            let succeded = await downloadMinioFile(
                sourceIsBag
                    ? env.MINIO_BAG_BUCKET_NAME
                    : env.MINIO_MCAP_BUCKET_NAME,
                queue.identifier,
                tmp_file_name,
            ).catch((error) => {
                logger.error(`Error downloading file: ${queue.identifier} to ${tmp_file_name}`);
                logger.error(error);
                queue.state = FileState.ERROR;
                this.queueRepository.save(queue);
            });

            if (!succeded) return null;
            logger.debug(`Job ${job.id} downloaded file: ${queue.identifier}`);

            queue.state = FileState.LOADED;
            await this.queueRepository.save(queue);

            if (sourceIsBag) {

                // convert to bag and upload to minio
                logger.debug(`Convert file ${queue.identifier} from bag to mcap`);
                const succeeded = await saveAsMcap(tmp_file_name, queue.identifier)
                    .catch((error) => {
                        logger.error(`Error converting file: ${queue.identifier}`);
                        logger.error(error);
                        queue.state = FileState.CORRUPTED_FILE;
                        this.queueRepository.save(queue);
                        fs_promises.unlink(tmp_file_name);
                    });

                if (!succeeded) return null;

            }

            tmp_file_name = tmp_file_name.replace('.bag', '.mcap');
            const meta = await mcapMetaInfo(tmp_file_name).catch(
                (error) => {
                    logger.error(`Error extracting topics from file: ${tmp_file_name}`);
                    logger.error(error);
                    queue.state = FileState.ERROR;
                    this.queueRepository.save(queue);
                    fs_promises.unlink(tmp_file_name);
                });

            if (!meta) return null;
            const { topics, date, size } = meta;

            const newFile = this.fileRepository.create({
                date,
                mission: queue.mission,
                size: size as number,
                filename: queue.filename.replace('.bag', '.mcap'),
                creator: queue.creator,
                type: FileType.MCAP,
            });
            const savedFile = await this.fileRepository.save(newFile);
            logger.debug(
                `Job {${job.id}} saved file: ${savedFile.filename}`,
            );

            const res = topics.map(async (topic) => {
                const newTopic = this.topicRepository.create({
                    ...topic,
                    file: savedFile,
                });
                await this.topicRepository.save(newTopic);

                return this.topicRepository.findOne({
                    where: { uuid: newTopic.uuid },
                    relations: ['file'],
                });
            });

            const createdTopics = await Promise.all(res);
            console.log('created topics', createdTopics);
            logger.debug(`Job {${job.id}} created topics: ${createdTopics.map((topic) => topic.name)}`);

            if (sourceIsBag) {
                const newFile = this.fileRepository.create({
                    date,
                    mission: queue.mission,
                    size,
                    filename: queue.filename,
                    creator: queue.creator,
                    type: FileType.BAG,
                });
                await this.fileRepository.save(newFile);
            }

            queue.state = FileState.DONE;
            await this.queueRepository.save(queue);
            logger.debug(`Job {${job.id}} saved file: ${savedFile}`);
            return savedFile;

        }, 'processMinioFile')();
    }

    @Process({ name: 'processDriveFile', concurrency: 1 })
    async handleDriveFileProcessing(job: Job<{ queueUuid: string }>) {
        return await traceWrapper(async () => {

            ////////////////////////////////////////////////////////////////////
            // Extract Metadata from Google Drive
            ////////////////////////////////////////////////////////////////////

            logger.debug(`Job ${job.id} started, uuid is ${job.data.queueUuid}`);
            const queue = await this.startProcessing(job.data.queueUuid);

            const metadataRes = await getMetadata(queue.identifier)
                .catch((error) => {
                    logger.error(`Error getting metadata for file: ${queue.identifier}`);
                    logger.error(error);
                    queue.state = FileState.ERROR;
                    this.queueRepository.save(queue);
                });

            if (!metadataRes) return null;
            logger.debug(`Metadata for file ${queue.identifier} is:\n  » ${metadataRes.name}`);

            ////////////////////////////////////////////////////////////////////
            // Download file from Google Drive
            ////////////////////////////////////////////////////////////////////

            const filename = metadataRes.name;
            const project_name = queue.mission.project.name;
            const mission_name = queue.mission.name;
            const full_pathname = `${project_name}/${mission_name}/${filename}`;

            if (metadataRes.mimeType === 'application/vnd.google-apps.folder') {

                logger.debug(`Job {${job.id}} is a folder: ${metadataRes.name}, processing...`);
                return await this.processDriveFolder(job, queue)
                    .catch((error) => {
                        logger.error(`Error processing folder: ${queue.identifier}`);
                        logger.error(error);
                        queue.state = FileState.ERROR;
                        this.queueRepository.save(queue);
                    });

            }

            logger.debug(`Job {${job.id}} is a file: ${metadataRes.name}, processing...`);

            const file_type = metadataRes.name.endsWith('.bag') ? 'bag' : 'mcap';
            let tmp_file_name = `/tmp/${queue.identifier}.${file_type}`;

            let succeeded = await downloadDriveFile(queue.identifier, tmp_file_name).catch(
                (error) => {
                    logger.error(`Error downloading file: ${queue.identifier}`);
                    logger.error(error);
                    queue.state = FileState.ERROR;
                    this.queueRepository.save(queue);
                    fs_promises.unlink(tmp_file_name);
                });

            if (!succeeded) return null;

            queue.state = FileState.LOADED;
            await this.queueRepository.save(queue);
            logger.debug(`Job {${job.id}} downloaded file: ${metadataRes.name}`);

            ////////////////////////////////////////////////////////////////
            // Upload file to Minio
            ////////////////////////////////////////////////////////////////

            logger.debug(`Uploading file: ${metadataRes.name} to Minio`);
            succeeded = await uploadFile(
                file_type === 'bag' ? env.MINIO_BAG_BUCKET_NAME : env.MINIO_MCAP_BUCKET_NAME,
                full_pathname,
                tmp_file_name,
            ).catch((error) => {
                logger.error(`Error uploading file: ${metadataRes.name}`);
                logger.error(error);
                queue.state = FileState.ERROR;
                this.queueRepository.save(queue);
                fs_promises.unlink(tmp_file_name);
            });

            if (!succeeded) return null;
            logger.debug(`Job {${job.id}} uploaded file: ${metadataRes.name}`);

            if (file_type === 'bag') {

                // convert to bag and upload to minio
                logger.debug(`Convert file ${metadataRes.name} from bag to mcap`);
                const succeeded = await saveAsMcap(tmp_file_name, full_pathname)
                    .catch((error) => {
                        logger.error(`Error converting file: ${metadataRes.name}`);
                        logger.error(error);
                        queue.state = FileState.CORRUPTED_FILE;
                        this.queueRepository.save(queue);
                        fs_promises.unlink(tmp_file_name);
                    });

                if (!succeeded) return null;
                logger.debug(`File ${metadataRes.name} converted successfully`);

            }

            ////////////////////////////////////////////////////////////////
            // Extract Topics from MCAP file
            ////////////////////////////////////////////////////////////////

            tmp_file_name = tmp_file_name.replace('.bag', '.mcap');
            const meta = await mcapMetaInfo(tmp_file_name).catch(
                (error) => {
                    logger.error(`Error extracting topics from file: ${tmp_file_name}`);
                    logger.error(error);
                    queue.state = FileState.ERROR;
                    this.queueRepository.save(queue);
                    fs_promises.unlink(tmp_file_name);
                });

            if (!meta) return null;
            const { topics, date, size } = meta;

            ////////////////////////////////////////////////////////////////
            // Save file and topics to database
            ////////////////////////////////////////////////////////////////

            const newFile = this.fileRepository.create({
                date,
                mission: queue.mission,
                size: size as number,
                filename: filename.replace('.bag', '.mcap'),
                creator: queue.creator,
                type: FileType.MCAP,
            });
            const savedFile = await this.fileRepository.save(newFile);
            logger.debug(
                `Job {${job.id}} saved file: ${savedFile.filename}`,
            );

            const res = topics.map(async (topic) => {
                const newTopic = this.topicRepository.create({
                    ...topic,
                    file: savedFile,
                });
                await this.topicRepository.save(newTopic);

                return this.topicRepository.findOne({
                    where: { uuid: newTopic.uuid },
                    relations: ['file'],
                });
            });

            const createdTopics = await Promise.all(res);
            console.log('created topics', createdTopics);
            logger.debug(`Job {${job.id}} created topics: ${createdTopics.map((topic) => topic.name)}`);

            if (metadataRes.name.endsWith('.bag')) {
                const newFile = this.fileRepository.create({
                    date,
                    mission: queue.mission,
                    size,
                    filename: metadataRes.name,
                    creator: queue.creator,
                    type: FileType.BAG,
                });
                await this.fileRepository.save(newFile);
            }

            queue.state = FileState.DONE;
            await this.queueRepository.save(queue);
            logger.debug(`Job {${job.id}} saved file: ${savedFile}`);
            return savedFile;


        }, 'processDriveFile')();
    }

    private async processDriveFolder(job: Job<{ queueUuid: string }>, queue: QueueEntity) {
        logger.debug(`Job {${job.id}} is a folder, processing...`);
        const files: drive_v3.Schema$File[] | void = await listFiles(queue.identifier)
            .catch((error) => {
                logger.error(`Error getting files in folder: ${queue.identifier}`);
                logger.error(error);
                logger.error(error.stack);
                queue.state = FileState.ERROR;
                this.queueRepository.save(queue);
            });

        if (!files) return null;
        logger.debug(`Job {${job.id}} found files: ${files.map((file) => file.name)}`);

        await Promise.all(
            files.map(async (file) => {
                if (file.name.endsWith('.bag')) {
                    const newQueue = this.queueRepository.create({
                        filename: file.name,
                        identifier: file.id,
                        state: FileState.PENDING,
                        location: FileLocation.DRIVE,
                        mission: queue.mission,
                        creator: queue.creator,
                    });
                    await this.queueRepository.save(newQueue);

                    await this.fileQueue.add('processDriveFile', {
                        queueUuid: newQueue.uuid,
                    });
<<<<<<< HEAD
=======
                    const createdTopics = await Promise.all(res);
                    console.log('created topics', createdTopics);
                    logger.debug(
                        `Job {${job.id}} created topics: ${createdTopics.map((topic) => topic.name)}`,
                    );

                    if (metadataRes.name.endsWith('.bag')) {
                        const newFile = this.fileRepository.create({
                            date,
                            topics: createdTopics,
                            mission: queue.mission,
                            size,
                            filename: metadataRes.name,
                            creator: queue.creator,
                            type: FileType.BAG,
                        });
                        const savedFile =
                            await this.fileRepository.save(newFile);
                    }

                    queue.state = FileState.DONE;
                    await this.queueRepository.save(queue);
                    logger.debug(`Job {${job.id}} saved file: ${savedFile}`);
                    return savedFile;
                } catch (error) {
                    queue.state = FileState.ERROR;
                    await this.queueRepository.save(queue);
                    throw error;
                }
            } else {
                logger.debug(`Job {${job.id}} is a folder, processing...`);
                let files: drive_v3.Schema$File[] = [];
                try {
                    files = await listFiles(queue.identifier);
                } catch (error) {
                    logger.error(
                        `Error getting files in folder: ${queue.identifier}`,
                    );
                    logger.error(error);
                    logger.error(error.stack);
                    queue.state = FileState.ERROR;
                    await this.queueRepository.save(queue);
                    return null;
>>>>>>> 9026862a
                }
            }),
        );
        queue.state = FileState.DONE;
        await this.queueRepository.save(queue);
        return;
    }

    async startProcessing(queueUuid: string) {
        const queue = await this.queueRepository.findOneOrFail({
            where: {
                uuid: queueUuid,
            },
            relations: ['mission', 'creator', 'mission.project'],
        });
        queue.state = FileState.PROCESSING;
        await this.queueRepository.save(queue);
        return queue;
    }
}<|MERGE_RESOLUTION|>--- conflicted
+++ resolved
@@ -7,11 +7,6 @@
 import { convert, mcapMetaInfo } from './helper/converter';
 import { downloadDriveFile, getMetadata, listFiles } from './helper/driveHelper';
 import { downloadMinioFile, uploadFile } from './helper/minioHelper';
-<<<<<<< HEAD
-import Topic from './entities/topic.entity';
-import { FileLocation, FileState, FileType } from './enum';
-=======
->>>>>>> 9026862a
 import logger from './logger';
 import { traceWrapper } from './tracing';
 import QueueEntity from '@common/entities/queue/queue.entity';
@@ -72,7 +67,7 @@
         logger.debug(`Processing job ${job.id} of type ${job.name}.`);
     }
 
-    @Process({ concurrency: 3, name: 'processMinioFile' })
+    @Process({ concurrency: 1, name: 'processMinioFile' })
     async handleMinioFileProcessing(job: Job<{ queueUuid: string }>) {
         return await traceWrapper(async () => {
             logger.debug(`Job ${job.id} started, uuid is ${job.data.queueUuid}`);
@@ -384,52 +379,6 @@
                     await this.fileQueue.add('processDriveFile', {
                         queueUuid: newQueue.uuid,
                     });
-<<<<<<< HEAD
-=======
-                    const createdTopics = await Promise.all(res);
-                    console.log('created topics', createdTopics);
-                    logger.debug(
-                        `Job {${job.id}} created topics: ${createdTopics.map((topic) => topic.name)}`,
-                    );
-
-                    if (metadataRes.name.endsWith('.bag')) {
-                        const newFile = this.fileRepository.create({
-                            date,
-                            topics: createdTopics,
-                            mission: queue.mission,
-                            size,
-                            filename: metadataRes.name,
-                            creator: queue.creator,
-                            type: FileType.BAG,
-                        });
-                        const savedFile =
-                            await this.fileRepository.save(newFile);
-                    }
-
-                    queue.state = FileState.DONE;
-                    await this.queueRepository.save(queue);
-                    logger.debug(`Job {${job.id}} saved file: ${savedFile}`);
-                    return savedFile;
-                } catch (error) {
-                    queue.state = FileState.ERROR;
-                    await this.queueRepository.save(queue);
-                    throw error;
-                }
-            } else {
-                logger.debug(`Job {${job.id}} is a folder, processing...`);
-                let files: drive_v3.Schema$File[] = [];
-                try {
-                    files = await listFiles(queue.identifier);
-                } catch (error) {
-                    logger.error(
-                        `Error getting files in folder: ${queue.identifier}`,
-                    );
-                    logger.error(error);
-                    logger.error(error.stack);
-                    queue.state = FileState.ERROR;
-                    await this.queueRepository.save(queue);
-                    return null;
->>>>>>> 9026862a
                 }
             }),
         );
