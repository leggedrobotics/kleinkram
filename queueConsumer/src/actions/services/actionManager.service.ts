import { Injectable } from '@nestjs/common';
import {
    ContainerEnv,
    DockerDaemon,
    dockerDaemonErrorHandler,
} from './dockerDaemon.service';
import { tracing } from '../../tracing';
import logger from '../../logger';
import {
    AccessGroupRights,
    ActionState,
    ArtifactState,
    KeyTypes,
} from '@common/enum';
import { InjectRepository } from '@nestjs/typeorm';
import Action, { ContainerLog } from '@common/entities/action/action.entity';
import { Repository } from 'typeorm';
import Apikey from '@common/entities/auth/apikey.entity';
import Dockerode from 'dockerode';
import { DisposableAPIKey } from '../helper/disposableAPIKey';
import { bufferTime, concatMap, lastValueFrom, Observable, tap } from 'rxjs';
import env from '@common/env';

@Injectable()
export class ActionManagerService {
    // we will write logs to the database every 100 millisecond
    // eslint-disable-next-line @typescript-eslint/naming-convention
    private static LOG_WRITE_BATCH_TIME = 100;

    constructor(
        private containerDaemon: DockerDaemon,
        @InjectRepository(Action)
        private actionRepository: Repository<Action>,
        @InjectRepository(Apikey)
        private apikeyRepository: Repository<Apikey>,
    ) {}

    /**
     * Creates a new API key for the given action.
     * The API key is used to authenticate the action container.
     *
     * The API key is automatically deleted when the action is completed.
     *
     * @param action
     */
    @tracing('create_apikey')
    async createAPIkey(action: Action) {
        const apiKey = this.apikeyRepository.create({
            mission: { uuid: action.mission.uuid },
            rights: AccessGroupRights.WRITE, // todo read from frontend
            // eslint-disable-next-line @typescript-eslint/naming-convention
            key_type: KeyTypes.CONTAINER,
            action: action,
            user: action.createdBy,
        });
        return new DisposableAPIKey(
            await this.apikeyRepository.save(apiKey),
            this.apikeyRepository,
        );
    }

    @tracing('processing_action')
    async processAction(action: Action) {
        logger.info(`\n\nProcessing Action ${action.uuid}`);

        logger.info('Creating container.');

        if (action.state !== ActionState.PENDING)
            throw new Error(`Action state is not 'PENDING'`);

        // set state to 'STARTING'
        action.state = ActionState.STARTING;
        action.state_cause = 'Action is currently running...';
        await this.actionRepository.save(action);

<<<<<<< HEAD
        using apikey = await this.createAPIkey(action);

        const envVariables: ContainerEnv = {
            /* eslint-disable @typescript-eslint/naming-convention */
            APIKEY: apikey.apikey,
            PROJECT_UUID: action.mission.project.uuid,
            MISSION_UUID: action.mission.uuid,
            ACTION_UUID: action.uuid,
            ENDPOINT: env.ENDPOINT,
            /* eslint-enable @typescript-eslint/naming-convention */
        };
        const needsGpu = action.template.gpuMemory > 0;
        const { container, repoDigests, sha } =
            await this.containerDaemon.startContainer(
                async () => {
                    action.state = ActionState.PROCESSING;
                    await this.actionRepository.save(action);
                },
                {
                    /* eslint-disable @typescript-eslint/naming-convention */
                    docker_image: action.template.image_name,
                    name: action.uuid,
                    limits: {
                        max_runtime:
                            action.template.maxRuntime * 60 * 60 * 1_000, // Hours to milliseconds
                        n_cpu: action.template.cpuCores || 1,
                        memory_limit:
                            (action.template.cpuMemory || 2) *
                            1024 *
                            1024 *
                            1024, // min 2 GB
                    },
                    needs_gpu: needsGpu,
                    environment: envVariables,
                    command: action.template.command,
                    /* eslint-enable @typescript-eslint/naming-convention */
                },
            );

        // capture runner information
        // eslint-disable-next-line @typescript-eslint/naming-convention
        action.image = { repo_digests: repoDigests, sha };
        await this.setContainerInfo(action, container);
        await this.actionRepository.save(action);

        const sanitize = (str: string) => {
            return str.replace(apikey.apikey, '***');
        };
=======
        const apikey = await this.createAPIkey(action);
        try {
            const env_variables: ContainerEnv = {
                APIKEY: apikey.apikey,
                PROJECT_UUID: action.mission.project.uuid,
                MISSION_UUID: action.mission.uuid,
                ACTION_UUID: action.uuid,
                ENDPOINT: env.ENDPOINT,
            };
            const needs_gpu = action.template.gpuMemory > 0;
            const { container, repo_digests, sha } =
                await this.containerDaemon.start_container(
                    async () => {
                        action.state = ActionState.PROCESSING;
                        await this.actionRepository.save(action);
                    },
                    {
                        docker_image: action.template.image_name,
                        name: action.uuid,
                        limits: {
                            max_runtime:
                                action.template.maxRuntime * 60 * 60 * 1_000, // Hours to milliseconds
                            n_cpu: action.template.cpuCores || 1,
                            memory_limit:
                                (action.template.cpuMemory || 2) *
                                1024 *
                                1024 *
                                1024, // min 2 GB
                        },
                        needs_gpu,
                        environment: env_variables,
                        command: action.template.command,
                    },
                );
>>>>>>> 9dd9dea1

            // capture runner information
            action.image = { repo_digests, sha };
            await this.setContainerInfo(action, container);
            await this.actionRepository.save(action);

            const sanitize = (str: string) => {
                return str.replace(apikey.apikey, '***');
            };

            // get logs from container and save them to the database
            const logsObservable = await this.containerDaemon
                .subscribeToLogs(container.id, sanitize)
                .catch((err) => {
                    logger.error('Error while subscribing to logs:', err);
                });

            if (!logsObservable) {
                throw new Error(
                    'Container logs are not available. Container might never have been started correctly.',
                );
            }

            await this.processContainerLogs(
                logsObservable,
                action.uuid,
                container.id,
            );

            // wait for the container to stop
            await container.wait();

<<<<<<< HEAD
        const { container: artifactUploadContainer, parentFolder } =
            await this.containerDaemon.launchArtifactUploadContainer(
                action.uuid,
                `${action.template.name}-v${action.template.version}-${action.uuid}`,
            );
        await artifactUploadContainer.wait();
        action.artifacts = ArtifactState.UPLOADED;
        await this.containerDaemon.removeContainer(artifactUploadContainer.id);
        await this.containerDaemon.removeVolume(action.uuid);
        action.artifact_url = `https://drive.google.com/drive/folders/${parentFolder}`;
        await this.actionRepository.save(action);
=======
            // update action state based on container exit code
            action = await this.actionRepository.findOneOrFail({
                where: { uuid: action.uuid },
                relations: ['worker', 'template'],
            });
            await this.containerDaemon.removeContainer(container.id, true);
            await this.setActionState(container, action);
            action.executionEndedAt = new Date();
            action.artifacts = ArtifactState.UPLOADING;
            await this.actionRepository.save(action);

            const { container: artifact_upload_container, parentFolder } =
                await this.containerDaemon.launchArtifactUploadContainer(
                    action.uuid,
                    `${action.template.name}-v${action.template.version}-${action.uuid}`,
                );
            await artifact_upload_container.wait();
            action.artifacts = ArtifactState.UPLOADED;
            await this.containerDaemon.removeContainer(
                artifact_upload_container.id,
            );
            await this.containerDaemon.removeVolume(action.uuid);
            action.artifact_url = `https://drive.google.com/drive/folders/${parentFolder}`;
            await this.actionRepository.save(action);
>>>>>>> 9dd9dea1

            return true; // Mark the job as completed
        } finally {
            await apikey[Symbol.asyncDispose]();
        }
    }

    /**
     * Inspects the container and sets the container information to the action
     * object. This function does not save the action to the database!
     *
     * @param action
     * @param container
     * @private
     */
    private async setContainerInfo(
        action: Action,
        container: Dockerode.Container,
    ) {
        const containerId = container.id;
        const containerDetails = await container
            .inspect()
            .catch(dockerDaemonErrorHandler);

        action.executionStartedAt = new Date(containerDetails.Created);
        action.container = {
            id: containerId,
        };
        action.logs = [];
    }

    /**
     * Process the logs from the container and save them to the database.
     * The logs are written to the database periodically to reduce the
     * number of writes.
     *
     * The logs are also written to the logger service tagged with the
     * containerId and actionUuid.
     *
     * @param logsObservable
     * @param actionUuid
     * @param containerId
     * @private
     */
    private async processContainerLogs(
        logsObservable: Observable<ContainerLog>,
        actionUuid: string,
        containerId: string,
    ) {
        const containerLogger = logger.child({
            labels: {
                // eslint-disable-next-line @typescript-eslint/naming-convention
                container_id: containerId,
                // eslint-disable-next-line @typescript-eslint/naming-convention
                action_uuid: actionUuid || 'unknown',
            },
        });

        await lastValueFrom(
            logsObservable.pipe(
                tap((next) =>
                    containerLogger.info(`[${next.timestamp}] ${next.message}`),
                ),
                bufferTime(ActionManagerService.LOG_WRITE_BATCH_TIME),
                concatMap(async (nextLogBatch: ContainerLog[]) => {
                    // new transaction for each batch
                    await this.actionRepository.manager.transaction(
                        async (manager) => {
                            const _action = await manager.findOneOrFail(
                                Action,
                                {
                                    where: { uuid: actionUuid },
                                },
                            );
                            _action.logs.push(...nextLogBatch);
                            await manager.save(_action);
                        },
                    );
                }),
            ),
        ).catch((err) => {
            logger.error('Error while processing logs:', err);
        });
    }

    /**
     * Sets the state of the action based on the container exit code.
     * This function does not save the action to the database!
     *
     */
    private async setActionState(
        container: Dockerode.Container,
        action: Action,
    ) {
        const containerDetailsAfter = await container.inspect();

        logger.info(
            `Container ${container.id} exited with code ${containerDetailsAfter.State.ExitCode}`,
        );

        const exitCode = Number(containerDetailsAfter.State.ExitCode);

        if (exitCode === 125) {
            action.state = ActionState.FAILED;
            action.exit_code = exitCode;
            action.state_cause =
                'Container failed to run. The docker run command did ' +
                'not execute successfully. Please open an issue ' +
                'problem persists.';
        } else if (exitCode === 139) {
            action.state = ActionState.FAILED;
            action.exit_code = exitCode;
            action.state_cause =
                'Container was terminated by the operating system via SIGSEGV signal. ' +
                'This usually happens when the container tries to access memory ' +
                'it is not allowed to access.';
        } else if (exitCode === 143) {
            action.state = ActionState.FAILED;
            action.exit_code = exitCode;
            action.state_cause =
                'Container was terminated by the operating system via SIGTERM signal. ' +
                'This usually happens when the container is stopped due to approaching ' +
                'time limit.';
        } else if (exitCode === 137) {
            action.state = ActionState.FAILED;
            action.exit_code = exitCode;
            action.state_cause =
                'Container was immediately terminated by the operating ' +
                'system via SIGKILL signal. This usually happens when the ' +
                'container exceeds the memory limit or reaches the time CPU limit.';
        } else {
            action.state_cause = `Container exited with code ${exitCode}`;
            action.state =
                exitCode == 0 ? ActionState.DONE : ActionState.FAILED;
            action.exit_code = exitCode;
        }
        logger.warn(`Action ${action.uuid} has failed with exit code 125`);
        logger.warn(action.state_cause);
    }

    /**
     * Checks all pending missions, if no container is running,
     * it updates the state of the mission to 'FAILED'.
     */
    @tracing()
    async cleanupContainers() {
        logger.debug('Cleanup containers and dangling actions...');

        const runningActionContainers: Dockerode.ContainerInfo[] =
            (
                await this.containerDaemon.docker
                    .listContainers({ all: true })
                    .catch(dockerDaemonErrorHandler)
            )?.filter((container: Dockerode.ContainerInfo) =>
                container.Names[0].startsWith(
                    `/${DockerDaemon.CONTAINER_PREFIX}`,
                ),
            ) || [];
        //////////////////////////////////////////////////////////////////////////////
        // Find crashed containers
        //////////////////////////////////////////////////////////////////////////////

        const actionIds = runningActionContainers.map((container) =>
            container.Names[0].replace(`/${DockerDaemon.CONTAINER_PREFIX}`, ''),
        );

        const actionsInProcess = await this.actionRepository.find({
            where: { state: ActionState.PROCESSING },
            relations: ['mission', 'mission.project'],
        });
        logger.info(`Checking ${actionsInProcess.length} pending Actions.`);

        for (const action of actionsInProcess) {
            if (!actionIds.includes(action.uuid)) {
                logger.info(
                    `Action ${action.uuid} is running but has no running container.`,
                );
                action.state = ActionState.FAILED;
                action.state_cause = 'Container crashed, no container found';
                await this.actionRepository.save(action);
            }
        }

        //////////////////////////////////////////////////////////////////////////////
        // Kill Old Containers
        //////////////////////////////////////////////////////////////////////////////
        for (const container of runningActionContainers) {
            // try to find corresponding action
            const uuid = container.Names[0].replace(
                `/${DockerDaemon.CONTAINER_PREFIX}`,
                '',
            );
            const action = await this.actionRepository.findOne({
                where: {
                    uuid,
                },
            });

            // kill action container if no corresponding action is found
            if (!action) {
                logger.warn(
                    `Container ${container.Id} has no corresponding action, killing it.`,
                );
                await this.containerDaemon.killAndRemoveContainer(container.Id);
                continue;
            }
            // ignore containers which are not in processing state
            if (action.state === ActionState.PROCESSING) {
                // kill if older than 24 hours
                const createdAt = new Date(container.Created * 1000);
                const now = new Date();
                const diff = now.getTime() - createdAt.getTime();

                if (diff > 1000 * 60 * 60 * 24) {
                    logger.info(
                        `Container for action ${action.uuid} is older than 24 hours, killing it.`,
                    );
                    await this.containerDaemon.killAndRemoveContainer(
                        container.Id,
                    );

                    action.state = ActionState.FAILED;
                    action.state_cause =
                        'Container killed: running for more than 24 hours';
                    await this.actionRepository.save(action);
                }
                continue;
            }

            // kill and fail the action
            logger.info(
                `Container for completed action ${action.uuid} found, killing it.`,
            );

            await this.containerDaemon.killAndRemoveContainer(container.Id);

            if (action.state === ActionState.PENDING) {
                action.state = ActionState.FAILED;
                action.state_cause =
                    'Container killed: action has never started';
                await this.actionRepository.save(action);
            }
        }
    }
}<|MERGE_RESOLUTION|>--- conflicted
+++ resolved
@@ -73,10 +73,9 @@
         action.state_cause = 'Action is currently running...';
         await this.actionRepository.save(action);
 
-<<<<<<< HEAD
-        using apikey = await this.createAPIkey(action);
-
-        const envVariables: ContainerEnv = {
+        const apikey = await this.createAPIkey(action);
+        try {
+            const envVariables: ContainerEnv = {
             /* eslint-disable @typescript-eslint/naming-convention */
             APIKEY: apikey.apikey,
             PROJECT_UUID: action.mission.project.uuid,
@@ -86,14 +85,14 @@
             /* eslint-enable @typescript-eslint/naming-convention */
         };
         const needsGpu = action.template.gpuMemory > 0;
-        const { container, repoDigests, sha } =
-            await this.containerDaemon.startContainer(
-                async () => {
-                    action.state = ActionState.PROCESSING;
-                    await this.actionRepository.save(action);
-                },
-                {
-                    /* eslint-disable @typescript-eslint/naming-convention */
+            const { container, repoDigests, sha } =
+                await this.containerDaemon.startContainer(
+                    async () => {
+                        action.state = ActionState.PROCESSING;
+                        await this.actionRepository.save(action);
+                    },
+                    {
+                        /* eslint-disable @typescript-eslint/naming-convention */
                     docker_image: action.template.image_name,
                     name: action.uuid,
                     limits: {
@@ -107,60 +106,15 @@
                             1024, // min 2 GB
                     },
                     needs_gpu: needsGpu,
-                    environment: envVariables,
+                        environment: envVariables,
                     command: action.template.command,
                     /* eslint-enable @typescript-eslint/naming-convention */
-                },
-            );
-
-        // capture runner information
-        // eslint-disable-next-line @typescript-eslint/naming-convention
-        action.image = { repo_digests: repoDigests, sha };
-        await this.setContainerInfo(action, container);
-        await this.actionRepository.save(action);
-
-        const sanitize = (str: string) => {
-            return str.replace(apikey.apikey, '***');
-        };
-=======
-        const apikey = await this.createAPIkey(action);
-        try {
-            const env_variables: ContainerEnv = {
-                APIKEY: apikey.apikey,
-                PROJECT_UUID: action.mission.project.uuid,
-                MISSION_UUID: action.mission.uuid,
-                ACTION_UUID: action.uuid,
-                ENDPOINT: env.ENDPOINT,
-            };
-            const needs_gpu = action.template.gpuMemory > 0;
-            const { container, repo_digests, sha } =
-                await this.containerDaemon.start_container(
-                    async () => {
-                        action.state = ActionState.PROCESSING;
-                        await this.actionRepository.save(action);
-                    },
-                    {
-                        docker_image: action.template.image_name,
-                        name: action.uuid,
-                        limits: {
-                            max_runtime:
-                                action.template.maxRuntime * 60 * 60 * 1_000, // Hours to milliseconds
-                            n_cpu: action.template.cpuCores || 1,
-                            memory_limit:
-                                (action.template.cpuMemory || 2) *
-                                1024 *
-                                1024 *
-                                1024, // min 2 GB
-                        },
-                        needs_gpu,
-                        environment: env_variables,
-                        command: action.template.command,
                     },
                 );
->>>>>>> 9dd9dea1
 
             // capture runner information
-            action.image = { repo_digests, sha };
+            // eslint-disable-next-line @typescript-eslint/naming-convention
+        action.image = { repo_digests: repoDigests, sha };
             await this.setContainerInfo(action, container);
             await this.actionRepository.save(action);
 
@@ -190,19 +144,6 @@
             // wait for the container to stop
             await container.wait();
 
-<<<<<<< HEAD
-        const { container: artifactUploadContainer, parentFolder } =
-            await this.containerDaemon.launchArtifactUploadContainer(
-                action.uuid,
-                `${action.template.name}-v${action.template.version}-${action.uuid}`,
-            );
-        await artifactUploadContainer.wait();
-        action.artifacts = ArtifactState.UPLOADED;
-        await this.containerDaemon.removeContainer(artifactUploadContainer.id);
-        await this.containerDaemon.removeVolume(action.uuid);
-        action.artifact_url = `https://drive.google.com/drive/folders/${parentFolder}`;
-        await this.actionRepository.save(action);
-=======
             // update action state based on container exit code
             action = await this.actionRepository.findOneOrFail({
                 where: { uuid: action.uuid },
@@ -214,20 +155,17 @@
             action.artifacts = ArtifactState.UPLOADING;
             await this.actionRepository.save(action);
 
-            const { container: artifact_upload_container, parentFolder } =
+            const { container: artifactUploadContainer, parentFolder } =
                 await this.containerDaemon.launchArtifactUploadContainer(
                     action.uuid,
                     `${action.template.name}-v${action.template.version}-${action.uuid}`,
                 );
-            await artifact_upload_container.wait();
-            action.artifacts = ArtifactState.UPLOADED;
-            await this.containerDaemon.removeContainer(
-                artifact_upload_container.id,
-            );
-            await this.containerDaemon.removeVolume(action.uuid);
-            action.artifact_url = `https://drive.google.com/drive/folders/${parentFolder}`;
-            await this.actionRepository.save(action);
->>>>>>> 9dd9dea1
+            await artifactUploadContainer.wait();
+        action.artifacts = ArtifactState.UPLOADED;
+        await this.containerDaemon.removeContainer(artifactUploadContainer.id);
+        await this.containerDaemon.removeVolume(action.uuid);
+        action.artifact_url = `https://drive.google.com/drive/folders/${parentFolder}`;
+        await this.actionRepository.save(action);
 
             return true; // Mark the job as completed
         } finally {
