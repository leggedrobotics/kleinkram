{
    "name": "kleinkram-docs",
<<<<<<< HEAD
    "version": "0.47.0",
=======
    "version": "0.46.0",
>>>>>>> a88bb29e
    "license": "MIT",
    "target": "es2022",
    "scripts": {
        "docs:dev": "VITE_MODE=localhost vitepress dev --port 4000 --host 0.0.0.0",
        "docs:build:staging": "VITE_MODE=staging vitepress build",
        "docs:build:production": "VITE_MODE=production vitepress build",
        "docs:build": "vitepress build",
        "docs:serve": "vitepress build && vitepress serve --port 4000"
    },
    "author": "Cyrill Püntener",
    "dependencies": {
        "vitepress": "^1.5.0",
        "vue-json-pretty": "^2.5.0"
    },
    "devDependencies": {
        "mermaid": "^11.7.0",
        "vitepress-plugin-mermaid": "2.0.17",
        "vue": "^3.5.17"
    }
}<|MERGE_RESOLUTION|>--- conflicted
+++ resolved
@@ -1,10 +1,6 @@
 {
     "name": "kleinkram-docs",
-<<<<<<< HEAD
     "version": "0.47.0",
-=======
-    "version": "0.46.0",
->>>>>>> a88bb29e
     "license": "MIT",
     "target": "es2022",
     "scripts": {
