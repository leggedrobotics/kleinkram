--- conflicted
+++ resolved
@@ -11,12 +11,7 @@
         "vitepress": "^1.4.0"
     },
     "devDependencies": {
-<<<<<<< HEAD
-        "vitepress-plugin-mermaid": "2.0.16",
+        "vitepress-plugin-mermaid": "2.0.17",
         "mermaid": "^10.9.2"
-=======
-        "vitepress-plugin-mermaid": "2.0.17",
-        "mermaid": "^10.9.0"
->>>>>>> c6535aa8
     }
 }