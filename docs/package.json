--- conflicted
+++ resolved
@@ -1,10 +1,6 @@
 {
     "name": "Kleinkram_docs",
-<<<<<<< HEAD
-    "version": "0.23.4",
-=======
-    "version": "0.24.0",
->>>>>>> 8b2fd733
+    "version": "0.24.1",
     "scripts": {
         "docs:dev": "vitepress dev --port 4000 --host 0.0.0.0",
         "docs:build": "vitepress build",
