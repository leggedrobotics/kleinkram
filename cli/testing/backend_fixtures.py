from __future__ import annotations

import time
from pathlib import Path
from secrets import token_hex

import pytest

from kleinkram import create_mission
from kleinkram import create_project
from kleinkram import delete_project
from kleinkram import list_missions
from kleinkram import list_projects
from kleinkram import upload

# we expect the mission files to be in this folder that is not commited to the repo
DATA_PATH = Path(__file__).parent.parent / "data" / "testing"
DATA_FILES = [
    DATA_PATH / "10_KB.bag",
    DATA_PATH / "50_KB.bag",
    DATA_PATH / "1_MB.bag",
    DATA_PATH / "17_MB.bag",
    DATA_PATH / "125_MB.bag",
]

PROJECT_DESCRIPTION = "This is a test project"


WAIT_BEOFORE_DELETION = 5


@pytest.fixture(scope="session")
def project():
    project_name = token_hex(8)
<<<<<<< HEAD
=======

>>>>>>> e8b323ff
    create_project(project_name, description="This is a test project")
    project = list_projects(project_names=[project_name])[0]

    yield project

    time.sleep(WAIT_BEOFORE_DELETION)
    delete_project(project.id)


@pytest.fixture
def mission(project):
    mission_name = token_hex(8)
    upload(
        mission_name=mission_name,
        project_id=project.id,
        files=DATA_FILES,
        create=True,
    )
    mission = list_missions(project_ids=[project.id], mission_names=[mission_name])[0]

    yield mission


@pytest.fixture
def empty_mission(project):
    mission_name = token_hex(8)
    create_mission(mission_name, project.id, metadata={})
    mission = list_missions(project_ids=[project.id], mission_names=[mission_name])[0]

    yield mission<|MERGE_RESOLUTION|>--- conflicted
+++ resolved
@@ -32,10 +32,7 @@
 @pytest.fixture(scope="session")
 def project():
     project_name = token_hex(8)
-<<<<<<< HEAD
-=======
 
->>>>>>> e8b323ff
     create_project(project_name, description="This is a test project")
     project = list_projects(project_names=[project_name])[0]
 
