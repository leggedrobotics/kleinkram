--- conflicted
+++ resolved
@@ -15,14 +15,10 @@
 klein login --key $APIKEY
 klein mission byUUID $MISSION_UUID
 
-<<<<<<< HEAD
 klein --version
 
 # TODO... this Endpoint needs to be fixed
-klein mission download --mission-uuid $MISSION_UUID /out
-=======
 klein mission download --mission-uuid $MISSION_UUID --local-path /out
->>>>>>> 95c80107
 
 echo ""
 echo "List files of mission with UUID $MISSION_UUID"
