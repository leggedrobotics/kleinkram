{
    "name": "Kleinkram",
<<<<<<< HEAD
    "version": "0.23.4",
=======
    "version": "0.24.0",
>>>>>>> 8b2fd733
    "main": "index.js",
    "repository": "git@github.com:leggedrobotics/GrandTourDatasets.git",
    "author": "Johann Schwabe <johann@schwabe.dev>",
    "license": "MIT",
    "scripts": {
        "start": "docker compose up --build -d",
        "lint": "eslint . --fix",
        "prettier": "prettier --write .",
        "prettier:check": "prettier --check .",
        "bump": "grunt bumpVersion",
        "bump:patch": "grunt bumpVersion:patch",
        "bump:minor": "grunt bumpVersion:minor",
        "bump:major": "grunt bumpVersion:major",
        "validateVersions": "grunt validateVersions",
        "postinstall": "(cd backend && yarn install --ignore-engines ); (cd frontend && yarn install --ignore-engines ); (cd queueConsumer && yarn install --ignore-engines ); (cd common && yarn install --ignore-engines )"
    },
    "devDependencies": {
        "@typescript-eslint/eslint-plugin": "^8.6.0",
        "@typescript-eslint/parser": "^8.6.0",
        "eslint": "9.8.0",
        "eslint-config-prettier": "9.1.0",
        "eslint-plugin-vue": "^9.27.0",
        "grunt-bump": "^0.8.0",
        "prettier": "^3.3.3"
    },
    "dependencies": {
        "@iarna/toml": "^2.2.5",
        "fs-extra": "^11.2.0",
        "grunt": "^1.6.1"
    }
}<|MERGE_RESOLUTION|>--- conflicted
+++ resolved
@@ -1,10 +1,6 @@
 {
     "name": "Kleinkram",
-<<<<<<< HEAD
-    "version": "0.23.4",
-=======
-    "version": "0.24.0",
->>>>>>> 8b2fd733
+    "version": "0.24.1",
     "main": "index.js",
     "repository": "git@github.com:leggedrobotics/GrandTourDatasets.git",
     "author": "Johann Schwabe <johann@schwabe.dev>",
